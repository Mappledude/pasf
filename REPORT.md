--- conflicted
+++ resolved
@@ -133,26 +133,24 @@
   - Presence entries now store `displayName` and `arenaId`, and the client resolves and primes cached friendly names from the authenticated profile or the `players/{playerId}` document before joining.
   - UI chips consume the resolved `displayName` (or codename) only, ensuring presence renders readable names without UID fallbacks.
 
-<<<<<<< HEAD
 ## Presence TTL / Cleanup
 - **Change summary**
-  - Presence writes now stamp `lastSeen` with `serverTimestamp()` and `expireAt` ~45 seconds into the future. Firestore's TTL policy can target `expireAt` to garbage-collect orphaned presence docs when clients disconnect without hitting `leaveArena`.
-  - Arena and lobby clients filter presence snapshots client-side when `now - lastSeen > 20s`, keeping UI occupancy counts aligned with TTL lag.
+  - Presence writes now stamp `lastSeen` with `serverTimestamp()` and set `expireAt` ~45 seconds in the future. Firestore TTL targets `expireAt` to garbage-collect orphaned presence docs when clients disconnect without hitting `leaveArena`.
+  - Arena and Lobby clients filter presence snapshots client-side when `now - lastSeen > 20s`, keeping UI occupancy counts aligned with TTL lag.
 - **Operational note**
-  - Update the Firestore TTL configuration to track `expireAt` on `/arenas/{arenaId}/presence/{presenceId}` so Cloud TTL purges stragglers. Existing unload handlers (`leaveArena` + `navigator.sendBeacon`) remain the fast-path for immediate cleanup; TTL is a safety net.
-=======
+  - Configure Firestore TTL to track `expireAt` on the **presence collection group**: `/arenas/{arenaId}/presence/{presenceId}`. Existing unload handlers (`leaveArena` + `navigator.sendBeacon`) remain the fast path; TTL is the safety net.
+
 ### Manual verification
 1. Launch the client and navigate to any arena (e.g., `/arena/dev`).
-2. Ensure an authenticated profile has a `displayName` and join the arena; observe the Agents panel rendering that name immediately.
-3. From a second session without a profile `displayName`, join the same arena; the chip should fall back to `Player XX` (last two UID characters).
-4. Inspect the Firestore `arenas/{arenaId}/presence/{uid}` document and confirm `displayName` matches the chip for both sessions.
+2. Use a profile with `displayName` and join the arena; confirm the Agents panel renders that name immediately.
+3. From a second session **without** a profile `displayName`, join the same arena; the chip should fall back to `Player XX` (last two UID characters).
+4. In Firestore, open `arenas/{arenaId}/presence/{uid}` and confirm:
+   - `displayName` matches the chip,
+   - `lastSeen` updates every ~10s (heartbeat),
+   - `expireAt` is ~45s ahead of current time.
 
 ### Telemetry snippets
-```
-[PRESENCE] join name="Agent Zero" uid=profile_123 playerId=profile_123
-[PRESENCE] join name="Player 7C" uid=anon_user_7c playerId=anon_user_7c
-```
->>>>>>> 9ea3f0bf
+
 
 ---
 
