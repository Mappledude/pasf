--- conflicted
+++ resolved
@@ -913,7 +913,9 @@
     updatedAt: serverTimestamp(),
   };
 
-<<<<<<< HEAD
+// assumes: ref: DocumentReference, input: any, payload: Record<string, unknown>
+{
+  // stamp only known, correctly-typed fields
   if (typeof input.authUid === "string" && input.authUid.length > 0) {
     payload.authUid = input.authUid;
   }
@@ -922,15 +924,11 @@
   if (typeof input.jump === "boolean") payload.jump = input.jump;
   if (typeof input.attack === "boolean") payload.attack = input.attack;
   if (typeof input.attackSeq === "number") payload.attackSeq = input.attackSeq;
-  if (input.codename) payload.codename = input.codename;
+  if (typeof input.codename === "string" && input.codename) payload.codename = input.codename;
 
   await setDoc(ref, payload, { merge: true });
 }
 
-=======
-  await setDoc(ref, payload, { merge: true });
-}
->>>>>>> f6fc7d9a
 export async function deleteArenaInput(arenaId: string, presenceId: string): Promise<void> {
   await ensureAnonAuth();
   const ref = arenaInputDoc(arenaId, presenceId);
