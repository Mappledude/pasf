import { initializeApp } from "firebase/app";
import {
  getAuth,
  signInAnonymously,
  onAuthStateChanged,
  connectAuthEmulator,
  type User,
} from "firebase/auth";
import {
  getFirestore,
  connectFirestoreEmulator,
  doc,
  getDoc,
  setDoc,
  updateDoc,
  addDoc,
  getDocs,
  deleteDoc,
  collection,
  serverTimestamp,
  Timestamp,
  increment,
  query,
  orderBy,
  onSnapshot,
  runTransaction,
  type QueryDocumentSnapshot,
  type Unsubscribe,
  type Firestore,
} from "firebase/firestore";

// === CONFIG (stickfightpa) ===
export const firebaseConfig = {
  apiKey: "AIzaSyAfqKN-zpIpwblhcafgKEneUnAfcTUV0-A",
  authDomain: "stickfightpa.firebaseapp.com",
  projectId: "stickfightpa",
  storageBucket: "stickfightpa.firebasestorage.app",
  messagingSenderId: "116175306919",
  appId: "1:116175306919:web:2e483bbc453498e8f3db82",
};

// === SINGLETONS ===
export const app = initializeApp(firebaseConfig);
export const auth = getAuth(app);
export const db = getFirestore(app);

const FIREBASE_DEBUG = import.meta.env?.VITE_DEBUG_FIREBASE === "true" || import.meta.env?.DEV;

let loggedProjectId = false;

// === DEV EMULATORS (optional) ===
export const maybeConnectEmulators = () => {
  if (import.meta.env?.DEV && import.meta.env?.VITE_USE_FIREBASE_EMULATORS === "true") {
    try {
      connectAuthEmulator(auth, "http://127.0.0.1:9099");
      connectFirestoreEmulator(db, "127.0.0.1", 8080);
      console.info("[firebase] emulators connected");
    } catch (e) {
      console.warn("[firebase] emulator connect skipped:", e);
    }
  }
};

// === AUTH HELPERS ===
let pendingAnonAuth: Promise<User> | null = null;

export async function ensureAnonAuth(): Promise<User> {
  if (!loggedProjectId) {
    loggedProjectId = true;
    const projectId = app.options.projectId;
    if (projectId && projectId !== "stickfightpa") {
      console.warn(`[BOOT] projectId = ${projectId} (expected stickfightpa)`);
    } else {
      console.info(`[BOOT] projectId = ${projectId ?? "(unknown)"}`);
    }
  }

  if (auth.currentUser) {
    console.info(`[AUTH] ensureAnonAuth ok ${auth.currentUser.uid}`);
    return auth.currentUser;
  }

  if (pendingAnonAuth) {
    return pendingAnonAuth;
  }

  const waitForAuthUser = () =>
    new Promise<User>((resolve, reject) => {
      let unsubscribe: () => void = () => {};
      const timeout = setTimeout(() => {
        unsubscribe();
        reject(new Error("Timed out waiting for anonymous auth"));
      }, 10_000);

      unsubscribe = onAuthStateChanged(
        auth,
        (user) => {
          if (!user) return;
          clearTimeout(timeout);
          unsubscribe();
          console.info(`[AUTH] ensureAnonAuth ok ${user.uid}`);
          resolve(user);
        },
        (error) => {
          clearTimeout(timeout);
          unsubscribe();
          reject(error);
        },
      );
    });

  pendingAnonAuth = (async () => {
    try {
      await signInAnonymously(auth);
      return await waitForAuthUser();
    } finally {
      pendingAnonAuth = null;
    }
  })();

  return pendingAnonAuth;
}

export function onAuth(cb: (uid: string | null) => void): () => void {
  return onAuthStateChanged(auth, (u) => cb(u?.uid ?? null));
}

// === TYPES ===
type ISODate = string;

export interface BossProfile {
  id: string;
  displayName: string;
  createdAt: ISODate;
}

export interface PlayerProfile {
  id: string;
  codename: string;
  displayName?: string | null;
  createdAt: ISODate;
  lastActiveAt?: ISODate;
}

export interface Arena {
  id: string;
  name: string;
  description?: string;
  capacity?: number | null;
  isActive: boolean;
  createdAt: ISODate;
}

export interface ArenaPresenceEntry {
  presenceId: string;
  playerId: string;
  codename: string;
  displayName?: string | null;
  joinedAt?: ISODate;
  authUid?: string;
  profileId?: string;
  lastSeen?: ISODate;
  expireAt?: ISODate;
}

export interface ArenaSeatAssignment {
  seatNo: number;
  playerId: string;
  uid: string;
  joinedAt?: ISODate;
  profileId?: string;
  codename?: string | null;
  displayName?: string | null;
}

export type ArenaPlayerState = {
  codename: string;
  x: number;
  y: number;
  vx: number;
  vy: number;
  facing: "L" | "R";
  anim?: string;
  hp: number;
  attackActiveUntil?: number;
  canAttackAt?: number;
};

export interface ArenaInputSnapshot {
  playerId: string;
  presenceId: string;
  authUid?: string;
  codename?: string;
  left?: boolean;
  right?: boolean;
  jump?: boolean;
  attack?: boolean;
  attackSeq?: number;
  updatedAt?: ISODate;
}
export interface ArenaEntityState {
  x: number;
  y: number;
  vx: number;
  vy: number;
  facing: "L" | "R";
  hp: number;
  name?: string;
  attackActiveUntil?: number;
  canAttackAt?: number;
}

export interface ArenaStateWrite {
  tick: number;
  writerUid: string | null;
  lastWriter: string | null;
  ts: number;
  entities: Record<string, ArenaEntityState>;
}

export interface LeaderboardEntry {
  id: string;
  playerId: string;
  playerCodename?: string;
  wins: number;
  losses: number;
  streak: number;
  updatedAt: ISODate;
  lastWinAt?: ISODate;
}

// === BOSS ===
export const ensureBossProfile = async (displayName: string) => {
  const ref = doc(db, "boss", "primary");
  const snap = await getDoc(ref);
  if (!snap.exists()) {
    const profile: BossProfile = {
      id: "primary",
      displayName,
      createdAt: new Date().toISOString(),
    };
    await setDoc(ref, profile);
  }
  const again = await getDoc(ref);
  return again.data() as BossProfile | undefined;
};

// === PLAYERS + PASSCODES ===
export interface CreatePlayerInput {
  codename: string;
  passcode: string;
}

export const normalizePasscode = (passcode: string) => passcode.trim().toLowerCase();

export const createPlayer = async (input: CreatePlayerInput) => {
  await ensureAnonAuth();
  const now = serverTimestamp();
  const normalizedPasscode = normalizePasscode(input.passcode);
  const playersRef = collection(db, "players");
  const playerRef = doc(playersRef);
  await setDoc(playerRef, {
    codename: input.codename,
    createdAt: now,
    lastActiveAt: now,
  });
  await setDoc(doc(db, "passcodes", normalizedPasscode), {
    playerId: playerRef.id,
    createdAt: now,
  });
  return playerRef.id;
};

export const findPlayerByPasscode = async (
  raw: string
): Promise<PlayerProfile | undefined> => {
  await ensureAnonAuth();
  const code = normalizePasscode(raw);

  // Look up passcodes/{code} -> { playerId }
  const passSnap = await getDoc(doc(db, "passcodes", code));
  if (!passSnap.exists()) return undefined;

  const { playerId } = passSnap.data() as { playerId: string };
  const pSnap = await getDoc(doc(db, "players", playerId));
  if (!pSnap.exists()) return undefined;

  const d = pSnap.data() as any;
  return {
    id: pSnap.id,
    codename: d.codename,
    displayName: typeof d.displayName === "string" && d.displayName.trim().length > 0
      ? d.displayName
      : typeof d.name === "string" && d.name.trim().length > 0
        ? d.name
        : null,
    createdAt: d.createdAt?.toDate?.()?.toISOString?.() ?? new Date().toISOString(),
    lastActiveAt: d.lastActiveAt?.toDate?.()?.toISOString?.(),
  } as PlayerProfile;
};

export const loginWithPasscode = async (passcode: string): Promise<PlayerProfile> => {
  const normalizedPasscode = normalizePasscode(passcode);
  console.info("[AUTH] loginWithPasscode start");
  await ensureAnonAuth();
  const passcodeSnap = await getDoc(doc(db, "passcodes", normalizedPasscode));
  if (!passcodeSnap.exists()) {
    throw new Error("Invalid passcode. Ask the Boss for access.");
  }

  const { playerId } = passcodeSnap.data() as { playerId?: string };
  if (!playerId) {
    throw new Error("Invalid passcode. Ask the Boss for access.");
  }

  const playerSnap = await getDoc(doc(db, "players", playerId));
  if (!playerSnap.exists()) {
    throw new Error("Invalid passcode. Ask the Boss for access.");
  }

  const { passcode: _ignoredPasscode, ...playerData } = playerSnap.data() ?? {};
  const profile = { id: playerSnap.id, ...playerData } as PlayerProfile;
  const rawDisplayName =
    (playerData as { displayName?: string; name?: string }).displayName ??
    (playerData as { displayName?: string; name?: string }).name;
  profile.displayName =
    typeof rawDisplayName === "string" && rawDisplayName.trim().length > 0
      ? rawDisplayName
      : profile.displayName ?? null;
  console.info(`[AUTH] loginWithPasscode ok ${profile.id}`);
  return profile;
};
export const listPlayers = async (): Promise<PlayerProfile[]> => {
  await ensureAnonAuth();
  const snapshot = await getDocs(collection(db, "players"));
  return snapshot.docs.map((docSnap) => {
    const d = docSnap.data() as any;
    return {
      id: docSnap.id,
      codename: d.codename,
      displayName: typeof d.displayName === "string" && d.displayName.trim().length > 0
        ? d.displayName
        : typeof d.name === "string" && d.name.trim().length > 0
          ? d.name
          : null,
      createdAt: d.createdAt?.toDate?.()?.toISOString?.() ?? new Date().toISOString(),
      lastActiveAt: d.lastActiveAt?.toDate?.()?.toISOString?.(),
    } as PlayerProfile;
  });
};


export const updatePlayerActivity = async (playerId: string) => {
  await updateDoc(doc(db, "players", playerId), { lastActiveAt: serverTimestamp() });
};

// === ARENAS ===
export interface CreateArenaInput {
  name: string;
  description?: string;
  capacity?: number;
}

export const createArena = async (input: CreateArenaInput) => {
  await ensureAnonAuth();
  const arenasRef = collection(db, "arenas");
  const now = serverTimestamp();
  try {
    const aRef = await addDoc(arenasRef, {
      name: input.name,
      description: input.description ?? "",
      capacity: input.capacity ?? null,
      isActive: true,
      createdAt: now,
    });
    console.info(`[STATE] createArena ${aRef.id} => lobby phase`);
    await setDoc(
      doc(db, "arenas", aRef.id, "state", "current"),
      {
        tick: 0,
        phase: "lobby",
        createdAt: serverTimestamp(),
      },
      { merge: true },
    );
    return aRef.id;
  } catch (error) {
    console.error("[STATE] createArena failed", error);
    throw error;
  }
};

export const listArenas = async (): Promise<Arena[]> => {
  const snapshot = await getDocs(collection(db, "arenas"));
  return snapshot.docs.map((s) => {
    const d = s.data() as any;
    return {
      id: s.id,
      name: d.name,
      description: d.description ?? undefined,
      capacity: d.capacity ?? undefined,
      isActive: !!d.isActive,
      createdAt: d.createdAt?.toDate?.().toISOString?.() ?? new Date().toISOString(),
    } as Arena;
  });
};

export const getArena = async (arenaId: string): Promise<Arena | null> => {
  const snapshot = await getDoc(doc(db, "arenas", arenaId));
  if (!snapshot.exists()) return null;
  const d = snapshot.data() as any;
  return {
    id: snapshot.id,
    name: d.name,
    description: d.description ?? undefined,
    capacity: d.capacity ?? undefined,
    isActive: !!d.isActive,
    createdAt: d.createdAt?.toDate?.().toISOString?.() ?? new Date().toISOString(),
  } as Arena;
};

async function joinArenaWithDb(
  database: Firestore,
  arenaId: string,
  ids: { authUid: string; presenceId: string },
  codename: string,
  profileId?: string,
  displayName?: string | null,
) {
  const { authUid, presenceId } = ids;
  const ref = doc(database, `arenas/${arenaId}/presence/${presenceId}`);
  const trimmedDisplayName =
    typeof displayName === "string" && displayName.trim().length > 0 ? displayName.trim() : null;
  const playerId = profileId ?? presenceId;
  const baseData: Record<string, unknown> = {
    playerId,
    authUid,
    arenaId,
    codename,
  };
  if (profileId) {
    baseData.profileId = profileId;
  }
  if (trimmedDisplayName) {
    baseData.displayName = trimmedDisplayName;
  }
  const heartbeatData = {
    lastSeen: serverTimestamp(),
    expireAt: Timestamp.fromMillis(Date.now() + 60_000),
  };

  const logName = (trimmedDisplayName ?? codename ?? "Player").replace(/"/g, '\\"');

  const existing = await getDoc(ref);
  if (!existing.exists()) {
    console.info(
      `[PRESENCE] join name="${logName}" authUid=${authUid} presenceId=${presenceId} arena=${arenaId} playerId=${playerId}`,
    );
    await setDoc(
      ref,
      {
        ...baseData,
        joinedAt: serverTimestamp(),
        ...heartbeatData,
      },
      { merge: false },
    );
    return;
  }

  console.info(
    `[PRESENCE] rejoin (preserving joinedAt) name="${logName}" authUid=${authUid} presenceId=${presenceId} arena=${arenaId} playerId=${playerId}`,
  );
  await updateDoc(ref, {
    ...baseData,
    ...heartbeatData,
  });
}

export const joinArena = async (
  arenaId: string,
  ids: { authUid: string; presenceId: string },
  codename: string,
  profileId?: string,
  displayName?: string | null,
) => joinArenaWithDb(db, arenaId, ids, codename, profileId, displayName);

async function heartbeatArenaPresenceWithDb(
  database: Firestore,
  arenaId: string,
  ids: { authUid: string; presenceId: string },
  codename: string,
  profileId?: string,
  displayName?: string | null,
) {
  const { authUid, presenceId } = ids;
  const ref = doc(database, `arenas/${arenaId}/presence/${presenceId}`);
  const trimmedDisplayName =
    typeof displayName === "string" && displayName.trim().length > 0 ? displayName.trim() : null;
  const playerId = profileId ?? presenceId;
  const data: Record<string, unknown> = {
    playerId,
    authUid,
    arenaId,
    codename,
    lastSeen: serverTimestamp(),
    expireAt: Timestamp.fromMillis(Date.now() + 60_000),
  };
  if (profileId) {
    data.profileId = profileId;
  }
  if (trimmedDisplayName) {
    data.displayName = trimmedDisplayName;
  }
  const logName = (trimmedDisplayName ?? codename ?? "Player").replace(/"/g, '\\"');
  console.info(
    `[PRESENCE] heartbeat name="${logName}" authUid=${authUid} presenceId=${presenceId} arena=${arenaId}`,
  );

  try {
    await updateDoc(ref, data);
  } catch (error) {
    const code = (error as { code?: string } | null)?.code;
    if (code === "not-found") {
      console.info(
        `[PRESENCE] heartbeat recovery authUid=${authUid} presenceId=${presenceId} arena=${arenaId} (presence missing, re-joining with fresh joinedAt)`,
      );
      await setDoc(ref, { ...data, joinedAt: serverTimestamp() });
      return;
    }
    throw error;
  }
}

export const heartbeatArenaPresence = async (
  arenaId: string,
  ids: { authUid: string; presenceId: string },
  codename: string,
  profileId?: string,
  displayName?: string | null,
) =>
  heartbeatArenaPresenceWithDb(db, arenaId, ids, codename, profileId, displayName);

export const leaveArena = async (arenaId: string, presenceId: string) => {
  await deleteDoc(doc(db, `arenas/${arenaId}/presence/${presenceId}`));
};

const seatDoc = (arenaId: string, seatNo: number) =>
  doc(db, `arenas/${arenaId}/seats/${seatNo}`);

const normalizeSeatPlayerId = (playerId: string | null | undefined, uid: string) =>
  playerId && playerId.trim().length > 0 ? playerId : uid;

type SeatIdentity = {
  playerId?: string | null;
  profileId?: string | null;
  uid: string;
  codename?: string | null;
  displayName?: string | null;
};

export const claimArenaSeat = async (
  arenaId: string,
  seatNo: number,
  identity: SeatIdentity,
) => {
  await ensureAnonAuth();
  const seatId = `${seatNo}`;
  const seatProfileId = identity.profileId ?? identity.playerId;
  const playerId = normalizeSeatPlayerId(seatProfileId, identity.uid);
  const seatRef = seatDoc(arenaId, seatNo);
  const seatsCollection = collection(db, `arenas/${arenaId}/seats`);
  const seatSnapshot = await getDocs(seatsCollection);
  const seatRefs = seatSnapshot.docs.map((snap) => snap.ref);

  await runTransaction(db, async (tx) => {
    const currentSnap = await tx.get(seatRef);
    if (currentSnap.exists()) {
      const data = currentSnap.data() as any;
      const alreadyMine =
        data?.uid === identity.uid || (playerId && data?.playerId === playerId);
      if (!alreadyMine) {
        throw new Error("Seat is already occupied.");
      }
    }

    for (const ref of seatRefs) {
      if (ref.id === seatId) continue;
      const otherSnap = await tx.get(ref);
      if (!otherSnap.exists()) continue;
      const data = otherSnap.data() as any;
      const matchesUid = data?.uid === identity.uid;
      const matchesPlayer = playerId && data?.playerId === playerId;
      if (matchesUid || matchesPlayer) {
        tx.delete(ref);
      }
    }

    tx.set(
      seatRef,
      {
        playerId,
        uid: identity.uid,
        profileId: seatProfileId ?? null,
        codename: identity.codename ?? null,
        displayName: identity.displayName ?? null,
        joinedAt: serverTimestamp(),
      },
      { merge: true },
    );
  });
};

export const releaseArenaSeat = async (
  arenaId: string,
  seatNo: number,
  identity?: SeatIdentity,
) => {
  await ensureAnonAuth();
  const seatRef = seatDoc(arenaId, seatNo);
  const seatProfileId = identity?.profileId ?? identity?.playerId;
  const playerId = identity ? normalizeSeatPlayerId(seatProfileId, identity.uid) : null;

  await runTransaction(db, async (tx) => {
    const snap = await tx.get(seatRef);
    if (!snap.exists()) return;
    const data = snap.data() as any;
    if (identity) {
      const matchesUid = data?.uid === identity.uid;
      const matchesPlayer = playerId && data?.playerId === playerId;
      if (!matchesUid && !matchesPlayer) {
        return;
      }
    }
    tx.delete(seatRef);
  });
};

export const watchArenaSeats = (
  arenaId: string,
  cb: (seats: ArenaSeatAssignment[]) => void,
): Unsubscribe => {
  const seatsRef = collection(db, `arenas/${arenaId}/seats`);
  return onSnapshot(seatsRef, (snapshot) => {
    const seats = snapshot.docs
      .map((docSnap) => {
        const data = docSnap.data() as any;
        const seatNo = Number.parseInt(docSnap.id, 10);
        if (Number.isNaN(seatNo)) return null;
        return {
          seatNo,
          playerId: data?.playerId ?? "",
          uid: data?.uid ?? "",
          profileId: data?.profileId ?? undefined,
          codename: data?.codename ?? undefined,
          displayName: data?.displayName ?? undefined,
          joinedAt: data?.joinedAt?.toDate?.().toISOString?.(),
        } as ArenaSeatAssignment;
      })
      .filter((seat): seat is ArenaSeatAssignment => !!seat)
      .sort((a, b) => a.seatNo - b.seatNo);
    cb(seats);
  });
};

<<<<<<< HEAD
=======
export type LivePresence = {
  id: string;
  authUid: string;
  lastSeen: number;
  presenceId?: string;
} & DocumentData;

export const PRESENCE_STALE_MS = 20_000; // lastSeen ≤ 20s
export const HEARTBEAT_MS = 10_000; // write heartbeat every 10s

const toMillis = (value: unknown): number => {
  if (typeof value === "number" && Number.isFinite(value)) {
    return value;
  }
  if (value && typeof value === "object") {
    const maybeTimestamp = value as { toMillis?: () => number; toDate?: () => Date };
    if (typeof maybeTimestamp.toMillis === "function") {
      const ms = maybeTimestamp.toMillis();
      if (typeof ms === "number" && Number.isFinite(ms)) {
        return ms;
      }
    }
    if (typeof maybeTimestamp.toDate === "function") {
      const date = maybeTimestamp.toDate();
      if (date instanceof Date) {
        const ms = date.getTime();
        if (Number.isFinite(ms)) {
          return ms;
        }
      }
    }
  }
  return 0;
};

export function watchArenaPresence(
  database: Firestore,
  arenaId: string,
  onChange: (live: LivePresence[]) => void,
) {
  return onSnapshot(collection(database, `arenas/${arenaId}/presence`), (snap) => {
    const presences = snap.docs.map((docSnap) => {
      const data = { id: docSnap.id, ...(docSnap.data() as DocumentData) } as Record<string, unknown>;
      const lastSeenMs = toMillis(data.lastSeen);
      return {
        ...data,
        lastSeen: lastSeenMs,
      };
    });

    let liveCount = 0;
    const live = presences.filter((presence) => {
      const isLive = Date.now() - toMillis(presence.lastSeen) <= PRESENCE_STALE_MS;
      if (isLive) {
        liveCount += 1;
      }
      return isLive;
    }) as LivePresence[];

    console.info("[PRESENCE] live", { live: liveCount, all: snap.size });
    onChange(live);
  });
}

export function startPresenceHeartbeat(
  database: Firestore,
  arenaId: string,
  presenceId: string,
  authUid: string,
) {
  const ref = doc(database, `arenas/${arenaId}/presence/${presenceId}`);
  let timer: ReturnType<typeof setInterval> | null = null;

  const tick = async () => {
    try {
      await setDoc(
        ref,
        { presenceId, authUid, lastSeen: Date.now() },
        { merge: true },
      );
    } catch (error) {
      console.info("[PRESENCE] heartbeat error", error);
    }
  };

  void tick();
  timer = setInterval(tick, HEARTBEAT_MS);
  return () => {
    if (timer) clearInterval(timer);
  };
}

>>>>>>> ef49f008
const arenaStateDoc = (arenaId: string) =>
  doc(db, "arenas", arenaId, "state", "current");

const arenaInputDoc = (arenaId: string, presenceId: string) =>
  doc(db, "arenas", arenaId, "inputs", presenceId);

const arenaInputsCollection = (arenaId: string) =>
  collection(db, "arenas", arenaId, "inputs");

const readTimestamp = (value: unknown): ISODate | undefined => {
  if (!value || typeof value !== "object") {
    return undefined;
  }
  const date = (value as { toDate?: () => Date }).toDate?.();
  return date?.toISOString();
};

const serializeInputSnapshot = (snap: QueryDocumentSnapshot): ArenaInputSnapshot => {
  const data = snap.data() as Record<string, unknown>;
  return {
    playerId: (data.playerId as string) ?? snap.id,
    presenceId: snap.id,
    authUid: typeof data.authUid === "string" ? data.authUid : undefined,
    codename: (data.codename as string) ?? undefined,
    left: typeof data.left === "boolean" ? data.left : undefined,
    right: typeof data.right === "boolean" ? data.right : undefined,
    jump: typeof data.jump === "boolean" ? data.jump : undefined,
    attack: typeof data.attack === "boolean" ? data.attack : undefined,
    attackSeq: typeof data.attackSeq === "number" ? data.attackSeq : undefined,
    updatedAt: readTimestamp(data.updatedAt),
  };
};

export async function updateArenaPlayerState(
  arenaId: string,
  meId: string,
  partial: Partial<ArenaPlayerState>,
  options?: { tick?: number },
) {
  await ensureAnonAuth();
  const ref = arenaStateDoc(arenaId);
  const payload: Record<string, unknown> = {
    entities: {
      [meId]: {
        ...partial,
        updatedAt: serverTimestamp(),
      },
    },
    lastUpdate: serverTimestamp(),
  };

  if (typeof options?.tick === "number") {
    payload.tick = options.tick;
  }

  await setDoc(ref, payload, { merge: true });
}

export function watchArenaState(arenaId: string, cb: (state: any) => void) {
  let unsubscribe: Unsubscribe | null = null;
  let cancelled = false;

  ensureAnonAuth()
    .then(() => {
      if (cancelled) return;
      const ref = arenaStateDoc(arenaId);
      unsubscribe = onSnapshot(ref, (snap) =>
        cb(snap.exists() ? snap.data() : undefined),
      );
      if (cancelled && unsubscribe) {
        unsubscribe();
        unsubscribe = null;
      }
    })
    .catch((error) => {
      console.error("[firebase] watchArenaState failed to auth", error);
    });

  return () => {
    cancelled = true;
    if (unsubscribe) {
      unsubscribe();
      unsubscribe = null;
    }
  };
}

export interface ArenaInputWrite {
  presenceId: string;
  authUid?: string;
  left?: boolean;
  right?: boolean;
  jump?: boolean;
  attack?: boolean;
  codename?: string;
  attackSeq?: number;
}

export async function writeArenaInput(
  arenaId: string,
  input: ArenaInputWrite,
): Promise<void> {
  await ensureAnonAuth();

  const uid = auth.currentUser?.uid;
  if (!uid) throw new Error("No authenticated user");

  const ref = arenaInputDoc(arenaId, input.presenceId);
  const payload: Record<string, unknown> = {
    playerId: input.presenceId,
    presenceId: input.presenceId,
    authUid: uid, // satisfies rules: request.resource.data.authUid == request.auth.uid
    updatedAt: serverTimestamp(),
  };

  // stamp only known, correctly-typed fields
  if (typeof input.authUid === "string" && input.authUid.length > 0) {
    payload.authUid = input.authUid;
  }
  if (typeof input.left === "boolean") payload.left = input.left;
  if (typeof input.right === "boolean") payload.right = input.right;
  if (typeof input.jump === "boolean") payload.jump = input.jump;
  if (typeof input.attack === "boolean") payload.attack = input.attack;
  if (typeof input.attackSeq === "number") payload.attackSeq = input.attackSeq;
  if (typeof input.codename === "string" && input.codename) payload.codename = input.codename;

  await setDoc(ref, payload, { merge: true });
}

export async function deleteArenaInput(arenaId: string, presenceId: string): Promise<void> {
  await ensureAnonAuth();
  const ref = arenaInputDoc(arenaId, presenceId);
  await deleteDoc(ref);
}

export async function fetchArenaInputs(arenaId: string): Promise<ArenaInputSnapshot[]> {
  await ensureAnonAuth();
  const snapshot = await getDocs(arenaInputsCollection(arenaId));
  return snapshot.docs.map(serializeInputSnapshot);
}

export function watchArenaInputs(
  arenaId: string,
  cb: (inputs: ArenaInputSnapshot[]) => void,
): Unsubscribe {
  const q = query(arenaInputsCollection(arenaId));
  return onSnapshot(q, (snapshot) => {
    cb(snapshot.docs.map(serializeInputSnapshot));
  });
}

export async function writeArenaState(arenaId: string, state: ArenaStateWrite): Promise<void> {
  await ensureAnonAuth();
  const ref = arenaStateDoc(arenaId);
  const entities: Record<string, Record<string, unknown>> = {};
  for (const [presenceId, data] of Object.entries(state.entities)) {
    entities[presenceId] = {
      ...data,
      updatedAt: serverTimestamp(),
    };
  }
  await setDoc(
    ref,
    {
      tick: state.tick,
      writerUid: state.writerUid,
      lastWriter: state.lastWriter,
      ts: state.ts,
      entities,
      lastUpdate: serverTimestamp(),
    },
    { merge: true },
  );
}

export async function writeArenaWriter(arenaId: string, writerUid: string | null): Promise<void> {
  await ensureAnonAuth();
  const ref = arenaStateDoc(arenaId);
  await setDoc(
    ref,
    {
      writerUid,
      lastUpdate: serverTimestamp(),
    },
    { merge: true },
  );
}

export async function applyDamage(arenaId: string, targetPlayerId: string, amount: number) {
  await ensureAnonAuth();
  const ref = arenaStateDoc(arenaId);
  await runTransaction(db, async (tx) => {
    const snap = await tx.get(ref);
    if (!snap.exists()) return;
    const data = snap.data() as any;
    const cur = data.entities?.[targetPlayerId];
    if (!cur) return;
    const hp = Math.max(0, Math.min(100, (cur.hp ?? 100) - amount));
    tx.set(
      ref,
      {
        entities: {
          [targetPlayerId]: { hp, updatedAt: serverTimestamp() },
        },
        lastUpdate: serverTimestamp(),
      },
      { merge: true },
    );
  });
}

export async function respawnPlayer(
  arenaId: string,
  meId: string,
  spawn: { x: number; y: number },
) {
  await updateArenaPlayerState(arenaId, meId, {
    x: spawn.x,
    y: spawn.y,
    vx: 0,
    vy: 0,
    hp: 100,
  });
}

// === LEADERBOARD ===
export interface UpsertLeaderboardInput {
  playerId: string;
  wins?: number;
  losses?: number;
  streak?: number;
  playerCodename?: string;
}

export const upsertLeaderboardEntry = async (input: UpsertLeaderboardInput) => {
  await ensureAnonAuth();
  const ref = doc(db, "leaderboard", input.playerId);
  const now = serverTimestamp();

  try {
    const snap = await getDoc(ref);
    if (!snap.exists()) {
      const payload: Record<string, unknown> = {
        playerId: input.playerId,
        wins: input.wins ?? 0,
        losses: input.losses ?? 0,
        streak: input.streak ?? 0,
        updatedAt: now,
      };
      if (input.playerCodename) {
        payload.playerCodename = input.playerCodename;
      }
      await setDoc(ref, payload);
      return;
    }

    const cur = snap.data() as any;
    const payload: Record<string, unknown> = {
      wins: input.wins ?? cur.wins ?? 0,
      losses: input.losses ?? cur.losses ?? 0,
      streak: input.streak ?? cur.streak ?? 0,
      updatedAt: now,
    };
    if (input.playerCodename) {
      payload.playerCodename = input.playerCodename;
    }
    await updateDoc(ref, payload);
  } catch (error) {
    if (FIREBASE_DEBUG) {
      console.error("[firebase] upsertLeaderboardEntry failed", error);
    }
    throw error;
  }
};

const deserializeLeaderboardEntry = (snap: QueryDocumentSnapshot): LeaderboardEntry => {
  const data = snap.data() as Record<string, unknown>;
  return {
    id: snap.id,
    playerId: (data.playerId as string) ?? snap.id,
    playerCodename: typeof data.playerCodename === "string" ? data.playerCodename : undefined,
    wins: typeof data.wins === "number" ? data.wins : 0,
    losses: typeof data.losses === "number" ? data.losses : 0,
    streak: typeof data.streak === "number" ? data.streak : 0,
    updatedAt: readTimestamp(data.updatedAt) ?? new Date().toISOString(),
    lastWinAt: readTimestamp(data.lastWinAt),
  };
};

export interface RecordLeaderboardWinInput {
  playerId: string;
  codename?: string;
}

export async function recordLeaderboardWin(input: RecordLeaderboardWinInput): Promise<void> {
  await ensureAnonAuth();
  const ref = doc(db, "leaderboard", input.playerId);
  const payload: Record<string, unknown> = {
    playerId: input.playerId,
    wins: increment(1),
    streak: increment(1),
    lastWinAt: serverTimestamp(),
    updatedAt: serverTimestamp(),
  };
  if (input.codename) {
    payload.playerCodename = input.codename;
  }
  try {
    await setDoc(ref, payload, { merge: true });
  } catch (error) {
    if (FIREBASE_DEBUG) {
      console.error("[firebase] recordLeaderboardWin failed", error);
    }
    throw error;
  }
}

export const listLeaderboard = async (): Promise<LeaderboardEntry[]> => {
  await ensureAnonAuth();
  const q = query(collection(db, "leaderboard"), orderBy("wins", "desc"), orderBy("lastWinAt", "desc"));
  const snapshot = await getDocs(q);
  const entries = snapshot.docs.map(deserializeLeaderboardEntry);

  return Promise.all(
    entries.map(async (entry) => {
      if (entry.playerCodename) {
        return entry;
      }
      try {
        const snap = await getDoc(doc(db, "players", entry.playerId));
        const codename = snap.data()?.codename;
        if (typeof codename === "string" && codename.trim().length > 0) {
          return { ...entry, playerCodename: codename };
        }
      } catch (error) {
        if (FIREBASE_DEBUG) {
          console.error("[firebase] listLeaderboard lookup failed", error);
        }
      }
      return entry;
    }),
  );
};

export function watchLeaderboard(
  cb: (entries: LeaderboardEntry[]) => void,
  onError?: (error: unknown) => void,
): () => void {
  let unsubscribe: Unsubscribe | null = null;
  let cancelled = false;

  ensureAnonAuth()
    .then(() => {
      if (cancelled) return;
      const q = query(
        collection(db, "leaderboard"),
        orderBy("wins", "desc"),
        orderBy("lastWinAt", "desc"),
      );
      unsubscribe = onSnapshot(
        q,
        (snapshot) => {
          const entries = snapshot.docs.map(deserializeLeaderboardEntry);
          if (FIREBASE_DEBUG) {
            if (entries.length > 0) {
              console.log(`[LEADERBOARD] loaded count=${entries.length}`);
            } else {
              console.log("[LEADERBOARD] empty");
            }
          }
          cb(entries);
        },
        (error) => {
          if (FIREBASE_DEBUG) {
            console.error("[firebase] watchLeaderboard failed", error);
          }
          onError?.(error);
        },
      );
      if (cancelled && unsubscribe) {
        unsubscribe();
        unsubscribe = null;
      }
    })
    .catch((error) => {
      if (FIREBASE_DEBUG) {
        console.error("[firebase] watchLeaderboard auth failed", error);
      }
      onError?.(error);
    });

  return () => {
    cancelled = true;
    if (unsubscribe) {
      unsubscribe();
      unsubscribe = null;
    }
  };
}<|MERGE_RESOLUTION|>--- conflicted
+++ resolved
@@ -27,6 +27,7 @@
   type QueryDocumentSnapshot,
   type Unsubscribe,
   type Firestore,
+  type DocumentData, // ← add this
 } from "firebase/firestore";
 
 // === CONFIG (stickfightpa) ===
@@ -444,10 +445,11 @@
   if (trimmedDisplayName) {
     baseData.displayName = trimmedDisplayName;
   }
-  const heartbeatData = {
-    lastSeen: serverTimestamp(),
-    expireAt: Timestamp.fromMillis(Date.now() + 60_000),
-  };
+const heartbeatData = {
+  lastSeen: Date.now(), // ← number, not serverTimestamp
+  expireAt: Timestamp.fromMillis(Date.now() + 60_000),
+};
+
 
   const logName = (trimmedDisplayName ?? codename ?? "Player").replace(/"/g, '\\"');
 
@@ -498,14 +500,15 @@
   const trimmedDisplayName =
     typeof displayName === "string" && displayName.trim().length > 0 ? displayName.trim() : null;
   const playerId = profileId ?? presenceId;
-  const data: Record<string, unknown> = {
-    playerId,
-    authUid,
-    arenaId,
-    codename,
-    lastSeen: serverTimestamp(),
-    expireAt: Timestamp.fromMillis(Date.now() + 60_000),
-  };
+const data: Record<string, unknown> = {
+  playerId,
+  authUid,
+  arenaId,
+  codename,
+  lastSeen: Date.now(), // ← number
+  expireAt: Timestamp.fromMillis(Date.now() + 60_000),
+};
+
   if (profileId) {
     data.profileId = profileId;
   }
@@ -663,37 +666,29 @@
   });
 };
 
-<<<<<<< HEAD
-=======
 export type LivePresence = {
   id: string;
   authUid: string;
-  lastSeen: number;
+  lastSeen: number;  // milliseconds
   presenceId?: string;
 } & DocumentData;
 
 export const PRESENCE_STALE_MS = 20_000; // lastSeen ≤ 20s
-export const HEARTBEAT_MS = 10_000; // write heartbeat every 10s
+export const HEARTBEAT_MS = 10_000;      // write heartbeat every 10s
 
 const toMillis = (value: unknown): number => {
-  if (typeof value === "number" && Number.isFinite(value)) {
-    return value;
-  }
+  if (typeof value === "number" && Number.isFinite(value)) return value;
   if (value && typeof value === "object") {
-    const maybeTimestamp = value as { toMillis?: () => number; toDate?: () => Date };
-    if (typeof maybeTimestamp.toMillis === "function") {
-      const ms = maybeTimestamp.toMillis();
-      if (typeof ms === "number" && Number.isFinite(ms)) {
-        return ms;
-      }
-    }
-    if (typeof maybeTimestamp.toDate === "function") {
-      const date = maybeTimestamp.toDate();
-      if (date instanceof Date) {
-        const ms = date.getTime();
-        if (Number.isFinite(ms)) {
-          return ms;
-        }
+    const t = value as { toMillis?: () => number; toDate?: () => Date };
+    if (typeof t.toMillis === "function") {
+      const ms = t.toMillis();
+      if (typeof ms === "number" && Number.isFinite(ms)) return ms;
+    }
+    if (typeof t.toDate === "function") {
+      const d = t.toDate();
+      if (d instanceof Date) {
+        const ms = d.getTime();
+        if (Number.isFinite(ms)) return ms;
       }
     }
   }
@@ -706,25 +701,18 @@
   onChange: (live: LivePresence[]) => void,
 ) {
   return onSnapshot(collection(database, `arenas/${arenaId}/presence`), (snap) => {
-    const presences = snap.docs.map((docSnap) => {
-      const data = { id: docSnap.id, ...(docSnap.data() as DocumentData) } as Record<string, unknown>;
-      const lastSeenMs = toMillis(data.lastSeen);
-      return {
-        ...data,
-        lastSeen: lastSeenMs,
-      };
-    });
-
-    let liveCount = 0;
-    const live = presences.filter((presence) => {
-      const isLive = Date.now() - toMillis(presence.lastSeen) <= PRESENCE_STALE_MS;
-      if (isLive) {
-        liveCount += 1;
-      }
-      return isLive;
-    }) as LivePresence[];
-
-    console.info("[PRESENCE] live", { live: liveCount, all: snap.size });
+    const now = Date.now();
+    const live = snap.docs
+      .map((docSnap) => {
+        const data = { id: docSnap.id, ...(docSnap.data() as DocumentData) } as Record<string, unknown>;
+        return {
+          ...(data as any),
+          lastSeen: toMillis((data as any).lastSeen),
+        };
+      })
+      .filter((p) => now - (p as any).lastSeen <= PRESENCE_STALE_MS) as LivePresence[];
+
+    console.info("[PRESENCE] live", { live: live.length, all: snap.size });
     onChange(live);
   });
 }
@@ -736,28 +724,25 @@
   authUid: string,
 ) {
   const ref = doc(database, `arenas/${arenaId}/presence/${presenceId}`);
-  let timer: ReturnType<typeof setInterval> | null = null;
-
   const tick = async () => {
     try {
+      // WRITE A NUMBER for lastSeen → easier live filtering
       await setDoc(
         ref,
-        { presenceId, authUid, lastSeen: Date.now() },
+        { presenceId, authUid, lastSeen: Date.now(), expireAt: Timestamp.fromMillis(Date.now() + 60_000) },
         { merge: true },
       );
+      console.info("[PRESENCE] beat", { presenceId });
     } catch (error) {
       console.info("[PRESENCE] heartbeat error", error);
     }
   };
 
   void tick();
-  timer = setInterval(tick, HEARTBEAT_MS);
-  return () => {
-    if (timer) clearInterval(timer);
-  };
-}
-
->>>>>>> ef49f008
+  const timer = setInterval(tick, HEARTBEAT_MS);
+  return () => clearInterval(timer);
+}
+
 const arenaStateDoc = (arenaId: string) =>
   doc(db, "arenas", arenaId, "state", "current");
 
