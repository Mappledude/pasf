import { initializeApp } from "firebase/app";
import {
  getAuth,
  signInAnonymously,
  onAuthStateChanged,
  connectAuthEmulator,
  type User,
} from "firebase/auth";
import {
  getFirestore,
  connectFirestoreEmulator,
  doc,
  getDoc,
  setDoc,
  updateDoc,
  addDoc,
  getDocs,
  deleteDoc,
  collection,
  serverTimestamp,
  query,
  where,
  orderBy,
  onSnapshot,
  runTransaction,
  type Unsubscribe,
} from "firebase/firestore";

// === CONFIG (stickfightpa) ===
export const firebaseConfig = {
  apiKey: "AIzaSyAfqKN-zpIpwblhcafgKEneUnAfcTUV0-A",
  authDomain: "stickfightpa.firebaseapp.com",
  projectId: "stickfightpa",
  storageBucket: "stickfightpa.firebasestorage.app",
  messagingSenderId: "116175306919",
  appId: "1:116175306919:web:2e483bbc453498e8f3db82",
};

// === SINGLETONS ===
export const app = initializeApp(firebaseConfig);
export const auth = getAuth(app);
export const db = getFirestore(app);

let loggedProjectId = false;

// === DEV EMULATORS (optional) ===
export const maybeConnectEmulators = () => {
  if (import.meta.env?.DEV && import.meta.env?.VITE_USE_FIREBASE_EMULATORS === "true") {
    try {
      connectAuthEmulator(auth, "http://127.0.0.1:9099");
      connectFirestoreEmulator(db, "127.0.0.1", 8080);
      console.info("[firebase] emulators connected");
    } catch (e) {
      console.warn("[firebase] emulator connect skipped:", e);
    }
  }
};

// === AUTH HELPERS ===
let pendingAnonAuth: Promise<User> | null = null;

export async function ensureAnonAuth(): Promise<User> {
  if (!loggedProjectId) {
    loggedProjectId = true;
    const projectId = app.options.projectId;
    if (projectId && projectId !== "stickfightpa") {
      console.warn(`[BOOT] projectId = ${projectId} (expected stickfightpa)`);
    } else {
      console.info(`[BOOT] projectId = ${projectId ?? "(unknown)"}`);
    }
  }

  if (auth.currentUser) {
    console.info(`[AUTH] ensureAnonAuth ok ${auth.currentUser.uid}`);
    return auth.currentUser;
  }

  if (pendingAnonAuth) {
    return pendingAnonAuth;
  }

  const waitForAuthUser = () =>
    new Promise<User>((resolve, reject) => {
      let unsubscribe: () => void = () => {};
      const timeout = setTimeout(() => {
        unsubscribe();
        reject(new Error("Timed out waiting for anonymous auth"));
      }, 10_000);

      unsubscribe = onAuthStateChanged(
        auth,
        (user) => {
          if (!user) return;
          clearTimeout(timeout);
          unsubscribe();
          console.info(`[AUTH] ensureAnonAuth ok ${user.uid}`);
          resolve(user);
        },
        (error) => {
          clearTimeout(timeout);
          unsubscribe();
          reject(error);
        },
      );
    });

  pendingAnonAuth = (async () => {
    try {
      await signInAnonymously(auth);
      return await waitForAuthUser();
    } finally {
      pendingAnonAuth = null;
    }
  })();

  return pendingAnonAuth;
}

export function onAuth(cb: (uid: string | null) => void): () => void {
  return onAuthStateChanged(auth, (u) => cb(u?.uid ?? null));
}

// === TYPES ===
type ISODate = string;

export interface BossProfile {
  id: string;
  displayName: string;
  createdAt: ISODate;
}

export interface PlayerProfile {
  id: string;
  codename: string;
  createdAt: ISODate;
  lastActiveAt?: ISODate;
}

export interface Arena {
  id: string;
  name: string;
  description?: string;
  capacity?: number | null;
  isActive: boolean;
  createdAt: ISODate;
}

export interface ArenaPresenceEntry {
  playerId: string;
  codename: string;
  joinedAt?: ISODate;
}

export type ArenaPlayerState = {
  codename: string;
  x: number;
  y: number;
  vx: number;
  vy: number;
  facing: "L" | "R";
  anim?: string;
  hp: number;
};

export interface LeaderboardEntry {
  id: string;
  playerId: string;
  playerCodename?: string;
  wins: number;
  losses: number;
  streak: number;
  updatedAt: ISODate;
}

// === BOSS ===
export const ensureBossProfile = async (displayName: string) => {
  const ref = doc(db, "boss", "primary");
  const snap = await getDoc(ref);
  if (!snap.exists()) {
    const profile: BossProfile = {
      id: "primary",
      displayName,
      createdAt: new Date().toISOString(),
    };
    await setDoc(ref, profile);
  }
  const again = await getDoc(ref);
  return again.data() as BossProfile | undefined;
};

// === PLAYERS + PASSCODES ===
export interface CreatePlayerInput {
  codename: string;
  passcode: string;
}

export const normalizePasscode = (passcode: string) => passcode.trim().toLowerCase();

export const createPlayer = async (input: CreatePlayerInput) => {
  await ensureAnonAuth();
  const now = serverTimestamp();
  const normalizedPasscode = normalizePasscode(input.passcode);
  const playersRef = collection(db, "players");
  const playerRef = doc(playersRef);
  await setDoc(playerRef, {
    codename: input.codename,
    createdAt: now,
    lastActiveAt: now,
  });
  await setDoc(doc(db, "passcodes", normalizedPasscode), {
    playerId: playerRef.id,
    createdAt: now,
  });
  return playerRef.id;
};

export const findPlayerByPasscode = async (passcode: string) => {
  const normalizedPasscode = normalizePasscode(passcode);
  const pc = await getDoc(doc(db, "passcodes", normalizedPasscode));
  if (pc.exists()) {
    const playerId = (pc.data() as any).playerId as string;
    const pSnap = await getDoc(doc(db, "players", playerId));
    if (pSnap.exists()) {
      const d = pSnap.data() as any;
      return {
        id: pSnap.id,
        codename: d.codename,
        createdAt: d.createdAt?.toDate?.().toISOString?.() ?? new Date().toISOString(),
        lastActiveAt: d.lastActiveAt?.toDate?.().toISOString?.(),
      } as PlayerProfile;
    }
  }
  const q = query(
    collection(db, "players"),
    where("passcode", "==", normalizedPasscode),
  );
  const res = await getDocs(q);
  if (!res.empty) {
    const s = res.docs[0];
    const d = s.data() as any;
    return {
      id: s.id,
      codename: d.codename,
      createdAt: d.createdAt?.toDate?.().toISOString?.() ?? new Date().toISOString(),
      lastActiveAt: d.lastActiveAt?.toDate?.().toISOString?.(),
    } as PlayerProfile;
  }
  return undefined;
};

export const loginWithPasscode = async (passcode: string): Promise<PlayerProfile> => {
  const normalizedPasscode = normalizePasscode(passcode);
  console.info("[AUTH] loginWithPasscode start");
  await ensureAnonAuth();
  const playerProfile = await findPlayerByPasscode(normalizedPasscode);
  if (!playerProfile) {
    throw new Error("Invalid passcode. Ask the Boss for access.");
  }
  console.info(`[AUTH] loginWithPasscode ok ${playerProfile.id}`);
  return playerProfile;
};

export const listPlayers = async (): Promise<PlayerProfile[]> => {
  await ensureAnonAuth();
  const snapshot = await getDocs(collection(db, "players"));
  return snapshot.docs.map((docSnap) => {
    const data = docSnap.data() as any;
    const { passcode: _ignoredPasscode, ...rest } = data ?? {};
    const createdAt =
      data?.createdAt?.toDate?.().toISOString?.() ?? new Date().toISOString();
    const lastActiveAt = data?.lastActiveAt?.toDate?.().toISOString?.();

    return {
<<<<<<< HEAD
      id: docSnap.id,
      ...rest,
      createdAt,
      lastActiveAt,
=======
      id: s.id,
      codename: d.codename,
      createdAt: d.createdAt?.toDate?.().toISOString?.() ?? new Date().toISOString(),
      lastActiveAt: d.lastActiveAt?.toDate?.().toISOString?.(),
>>>>>>> b51abcbd
    } as PlayerProfile;
  });
};

export const updatePlayerActivity = async (playerId: string) => {
  await updateDoc(doc(db, "players", playerId), { lastActiveAt: serverTimestamp() });
};

// === ARENAS ===
export interface CreateArenaInput {
  name: string;
  description?: string;
  capacity?: number;
}

export const createArena = async (input: CreateArenaInput) => {
  await ensureAnonAuth();
  const arenasRef = collection(db, "arenas");
  const now = serverTimestamp();
  const aRef = await addDoc(arenasRef, {
    name: input.name,
    description: input.description ?? "",
    capacity: input.capacity ?? null,
    isActive: true,
    createdAt: now,
  });
  return aRef.id;
};

export const listArenas = async (): Promise<Arena[]> => {
  const snapshot = await getDocs(collection(db, "arenas"));
  return snapshot.docs.map((s) => {
    const d = s.data() as any;
    return {
      id: s.id,
      name: d.name,
      description: d.description ?? undefined,
      capacity: d.capacity ?? undefined,
      isActive: !!d.isActive,
      createdAt: d.createdAt?.toDate?.().toISOString?.() ?? new Date().toISOString(),
    } as Arena;
  });
};

export const getArena = async (arenaId: string): Promise<Arena | null> => {
  const snapshot = await getDoc(doc(db, "arenas", arenaId));
  if (!snapshot.exists()) return null;
  const d = snapshot.data() as any;
  return {
    id: snapshot.id,
    name: d.name,
    description: d.description ?? undefined,
    capacity: d.capacity ?? undefined,
    isActive: !!d.isActive,
    createdAt: d.createdAt?.toDate?.().toISOString?.() ?? new Date().toISOString(),
  } as Arena;
};

export const joinArena = async (
  arenaId: string,
  presenceId: string,
  codename: string,
  profileId?: string,
) => {
  const ref = doc(db, `arenas/${arenaId}/presence/${presenceId}`);
  const data: Record<string, unknown> = {
    playerId: presenceId,
    authUid: presenceId,
    codename,
    joinedAt: serverTimestamp(),
  };
  if (profileId) {
    data.profileId = profileId;
  }
  await setDoc(ref, data, { merge: true });
};

export const leaveArena = async (arenaId: string, presenceId: string) => {
  await deleteDoc(doc(db, `arenas/${arenaId}/presence/${presenceId}`));
};

export const watchArenaPresence = (
  arenaId: string,
  cb: (players: ArenaPresenceEntry[]) => void,
): Unsubscribe => {
  const presenceRef = query(
    collection(db, `arenas/${arenaId}/presence`),
    orderBy("joinedAt", "asc"),
  );
  return onSnapshot(presenceRef, (snapshot) => {
    const players = snapshot.docs.map((docSnap) => {
      const data = docSnap.data() as any;
      return {
        playerId: data.playerId ?? docSnap.id,
        codename: data.codename ?? "Agent",
        joinedAt: data.joinedAt?.toDate?.().toISOString?.(),
        authUid: data.authUid ?? docSnap.id,
        profileId: data.profileId,
      } as ArenaPresenceEntry;
    });
    cb(players);
  });
};

const arenaStateDoc = (arenaId: string) => doc(db, "arenas", arenaId, "state");

export async function initArenaPlayerState(
  arenaId: string,
  me: { id: string; codename: string },
  spawn: { x: number; y: number },
) {
  await ensureAnonAuth();
  const ref = arenaStateDoc(arenaId);
  await setDoc(
    ref,
    {
      tick: 0,
      players: {
        [me.id]: {
          codename: me.codename,
          x: spawn.x,
          y: spawn.y,
          vx: 0,
          vy: 0,
          facing: "R",
          hp: 100,
          updatedAt: serverTimestamp(),
        },
      },
      lastUpdate: serverTimestamp(),
    },
    { merge: true },
  );
}

export async function updateArenaPlayerState(
  arenaId: string,
  meId: string,
  partial: Partial<ArenaPlayerState>,
) {
  await ensureAnonAuth();
  const ref = arenaStateDoc(arenaId);
  await setDoc(
    ref,
    {
      players: {
        [meId]: {
          ...partial,
          updatedAt: serverTimestamp(),
        },
      },
      lastUpdate: serverTimestamp(),
    },
    { merge: true },
  );
}

export function watchArenaState(arenaId: string, cb: (state: any) => void) {
  const ref = arenaStateDoc(arenaId);
  return onSnapshot(ref, (snap) => cb(snap.exists() ? snap.data() : undefined));
}

export async function applyDamage(arenaId: string, targetPlayerId: string, amount: number) {
  await ensureAnonAuth();
  const ref = arenaStateDoc(arenaId);
  await runTransaction(db, async (tx) => {
    const snap = await tx.get(ref);
    if (!snap.exists()) return;
    const data = snap.data() as any;
    const cur = data.players?.[targetPlayerId];
    if (!cur) return;
    const hp = Math.max(0, Math.min(100, (cur.hp ?? 100) - amount));
    tx.set(
      ref,
      {
        players: {
          [targetPlayerId]: { hp, updatedAt: serverTimestamp() },
        },
        lastUpdate: serverTimestamp(),
      },
      { merge: true },
    );
  });
}

export async function respawnPlayer(
  arenaId: string,
  meId: string,
  spawn: { x: number; y: number },
) {
  await updateArenaPlayerState(arenaId, meId, {
    x: spawn.x,
    y: spawn.y,
    vx: 0,
    vy: 0,
    hp: 100,
    anim: undefined,
  });
}

// === LEADERBOARD ===
export interface UpsertLeaderboardInput {
  playerId: string;
  wins?: number;
  losses?: number;
  streak?: number;
}

export const upsertLeaderboardEntry = async (input: UpsertLeaderboardInput) => {
  const ref = doc(db, "leaderboard", input.playerId);
  const snap = await getDoc(ref);
  const now = serverTimestamp();
  if (!snap.exists()) {
    await setDoc(ref, {
      playerId: input.playerId,
      wins: input.wins ?? 0,
      losses: input.losses ?? 0,
      streak: input.streak ?? 0,
      updatedAt: now,
    });
    return;
  }
  const cur = snap.data() as any;
  await updateDoc(ref, {
    wins: input.wins ?? cur.wins ?? 0,
    losses: input.losses ?? cur.losses ?? 0,
    streak: input.streak ?? cur.streak ?? 0,
    updatedAt: now,
  });
};

export const listLeaderboard = async (): Promise<LeaderboardEntry[]> => {
  const snapshot = await getDocs(collection(db, "leaderboard"));
  return Promise.all(
    snapshot.docs.map(async (s) => {
      const d = s.data() as any;
      let playerCodename: string | undefined;
      try {
        const p = await getDoc(doc(db, "players", d.playerId));
        playerCodename = p.data()?.codename;
      } catch {}
      return {
        id: s.id,
        playerId: d.playerId,
        playerCodename,
        wins: d.wins ?? 0,
        losses: d.losses ?? 0,
        streak: d.streak ?? 0,
        updatedAt: d.updatedAt?.toDate?.().toISOString?.() ?? new Date().toISOString(),
      } as LeaderboardEntry;
    }),
  );
};<|MERGE_RESOLUTION|>--- conflicted
+++ resolved
@@ -259,32 +259,20 @@
   console.info(`[AUTH] loginWithPasscode ok ${playerProfile.id}`);
   return playerProfile;
 };
-
 export const listPlayers = async (): Promise<PlayerProfile[]> => {
   await ensureAnonAuth();
   const snapshot = await getDocs(collection(db, "players"));
   return snapshot.docs.map((docSnap) => {
-    const data = docSnap.data() as any;
-    const { passcode: _ignoredPasscode, ...rest } = data ?? {};
-    const createdAt =
-      data?.createdAt?.toDate?.().toISOString?.() ?? new Date().toISOString();
-    const lastActiveAt = data?.lastActiveAt?.toDate?.().toISOString?.();
-
+    const d = docSnap.data() as any;
     return {
-<<<<<<< HEAD
       id: docSnap.id,
-      ...rest,
-      createdAt,
-      lastActiveAt,
-=======
-      id: s.id,
       codename: d.codename,
-      createdAt: d.createdAt?.toDate?.().toISOString?.() ?? new Date().toISOString(),
-      lastActiveAt: d.lastActiveAt?.toDate?.().toISOString?.(),
->>>>>>> b51abcbd
+      createdAt: d.createdAt?.toDate?.()?.toISOString?.() ?? new Date().toISOString(),
+      lastActiveAt: d.lastActiveAt?.toDate?.()?.toISOString?.(),
     } as PlayerProfile;
   });
 };
+
 
 export const updatePlayerActivity = async (playerId: string) => {
   await updateDoc(doc(db, "players", playerId), { lastActiveAt: serverTimestamp() });
