import { initializeApp } from "firebase/app";
import {
  getAuth,
  signInAnonymously,
  onAuthStateChanged,
  connectAuthEmulator,
  type User,
} from "firebase/auth";
import {
  getFirestore,
  connectFirestoreEmulator,
  doc,
  getDoc,
  setDoc,
  updateDoc,
  addDoc,
  getDocs,
  deleteDoc,
  collection,
  serverTimestamp,
  Timestamp,
  increment,
  query,
  orderBy,
  onSnapshot,
  runTransaction,
  type QueryDocumentSnapshot,
  type Unsubscribe,
} from "firebase/firestore";

// === CONFIG (stickfightpa) ===
export const firebaseConfig = {
  apiKey: "AIzaSyAfqKN-zpIpwblhcafgKEneUnAfcTUV0-A",
  authDomain: "stickfightpa.firebaseapp.com",
  projectId: "stickfightpa",
  storageBucket: "stickfightpa.firebasestorage.app",
  messagingSenderId: "116175306919",
  appId: "1:116175306919:web:2e483bbc453498e8f3db82",
};

// === SINGLETONS ===
export const app = initializeApp(firebaseConfig);
export const auth = getAuth(app);
export const db = getFirestore(app);

const FIREBASE_DEBUG = import.meta.env?.VITE_DEBUG_FIREBASE === "true" || import.meta.env?.DEV;

let loggedProjectId = false;

// === DEV EMULATORS (optional) ===
export const maybeConnectEmulators = () => {
  if (import.meta.env?.DEV && import.meta.env?.VITE_USE_FIREBASE_EMULATORS === "true") {
    try {
      connectAuthEmulator(auth, "http://127.0.0.1:9099");
      connectFirestoreEmulator(db, "127.0.0.1", 8080);
      console.info("[firebase] emulators connected");
    } catch (e) {
      console.warn("[firebase] emulator connect skipped:", e);
    }
  }
};

// === AUTH HELPERS ===
let pendingAnonAuth: Promise<User> | null = null;

export async function ensureAnonAuth(): Promise<User> {
  if (!loggedProjectId) {
    loggedProjectId = true;
    const projectId = app.options.projectId;
    if (projectId && projectId !== "stickfightpa") {
      console.warn(`[BOOT] projectId = ${projectId} (expected stickfightpa)`);
    } else {
      console.info(`[BOOT] projectId = ${projectId ?? "(unknown)"}`);
    }
  }

  if (auth.currentUser) {
    console.info(`[AUTH] ensureAnonAuth ok ${auth.currentUser.uid}`);
    return auth.currentUser;
  }

  if (pendingAnonAuth) {
    return pendingAnonAuth;
  }

  const waitForAuthUser = () =>
    new Promise<User>((resolve, reject) => {
      let unsubscribe: () => void = () => {};
      const timeout = setTimeout(() => {
        unsubscribe();
        reject(new Error("Timed out waiting for anonymous auth"));
      }, 10_000);

      unsubscribe = onAuthStateChanged(
        auth,
        (user) => {
          if (!user) return;
          clearTimeout(timeout);
          unsubscribe();
          console.info(`[AUTH] ensureAnonAuth ok ${user.uid}`);
          resolve(user);
        },
        (error) => {
          clearTimeout(timeout);
          unsubscribe();
          reject(error);
        },
      );
    });

  pendingAnonAuth = (async () => {
    try {
      await signInAnonymously(auth);
      return await waitForAuthUser();
    } finally {
      pendingAnonAuth = null;
    }
  })();

  return pendingAnonAuth;
}

export function onAuth(cb: (uid: string | null) => void): () => void {
  return onAuthStateChanged(auth, (u) => cb(u?.uid ?? null));
}

// === TYPES ===
type ISODate = string;

export interface BossProfile {
  id: string;
  displayName: string;
  createdAt: ISODate;
}

export interface PlayerProfile {
  id: string;
  codename: string;
  displayName?: string | null;
  createdAt: ISODate;
  lastActiveAt?: ISODate;
}

export interface Arena {
  id: string;
  name: string;
  description?: string;
  capacity?: number | null;
  isActive: boolean;
  createdAt: ISODate;
}

export interface ArenaPresenceEntry {
  presenceId: string;
  playerId: string;
  codename: string;
  displayName?: string | null;
  joinedAt?: ISODate;
  authUid?: string;
  profileId?: string;
  lastSeen?: ISODate;
  expireAt?: ISODate;
}

export interface ArenaSeatAssignment {
  seatNo: number;
  playerId: string;
  uid: string;
  joinedAt?: ISODate;
  profileId?: string;
  codename?: string | null;
  displayName?: string | null;
}

export type ArenaPlayerState = {
  codename: string;
  x: number;
  y: number;
  vx: number;
  vy: number;
  facing: "L" | "R";
  anim?: string;
  hp: number;
  attackActiveUntil?: number;
  canAttackAt?: number;
};

export interface ArenaInputSnapshot {
  playerId: string;
  presenceId: string;
  authUid?: string;
  codename?: string;
  left?: boolean;
  right?: boolean;
  jump?: boolean;
  attack?: boolean;
  attackSeq?: number;
  updatedAt?: ISODate;
}

export interface ArenaEntityState {
  x: number;
  y: number;
  vx: number;
  vy: number;
  facing: "L" | "R";
  hp: number;
  name?: string;
  attackActiveUntil?: number;
  canAttackAt?: number;
}

export interface ArenaStateWrite {
  tick: number;
  writerUid: string | null;
  lastWriter: string | null;
  ts: number;
  entities: Record<string, ArenaEntityState>;
}

export interface LeaderboardEntry {
  id: string;
  playerId: string;
  playerCodename?: string;
  wins: number;
  losses: number;
  streak: number;
  updatedAt: ISODate;
  lastWinAt?: ISODate;
}

// === BOSS ===
export const ensureBossProfile = async (displayName: string) => {
  const ref = doc(db, "boss", "primary");
  const snap = await getDoc(ref);
  if (!snap.exists()) {
    const profile: BossProfile = {
      id: "primary",
      displayName,
      createdAt: new Date().toISOString(),
    };
    await setDoc(ref, profile);
  }
  const again = await getDoc(ref);
  return again.data() as BossProfile | undefined;
};

// === PLAYERS + PASSCODES ===
export interface CreatePlayerInput {
  codename: string;
  passcode: string;
}

export const normalizePasscode = (passcode: string) => passcode.trim().toLowerCase();

export const createPlayer = async (input: CreatePlayerInput) => {
  await ensureAnonAuth();
  const now = serverTimestamp();
  const normalizedPasscode = normalizePasscode(input.passcode);
  const playersRef = collection(db, "players");
  const playerRef = doc(playersRef);
  await setDoc(playerRef, {
    codename: input.codename,
    createdAt: now,
    lastActiveAt: now,
  });
  await setDoc(doc(db, "passcodes", normalizedPasscode), {
    playerId: playerRef.id,
    createdAt: now,
  });
  return playerRef.id;
};

export const findPlayerByPasscode = async (
  raw: string
): Promise<PlayerProfile | undefined> => {
  await ensureAnonAuth();
  const code = normalizePasscode(raw);

  // Look up passcodes/{code} -> { playerId }
  const passSnap = await getDoc(doc(db, "passcodes", code));
  if (!passSnap.exists()) return undefined;

  const { playerId } = passSnap.data() as { playerId: string };
  const pSnap = await getDoc(doc(db, "players", playerId));
  if (!pSnap.exists()) return undefined;

  const d = pSnap.data() as any;
  return {
    id: pSnap.id,
    codename: d.codename,
    displayName: typeof d.displayName === "string" && d.displayName.trim().length > 0
      ? d.displayName
      : typeof d.name === "string" && d.name.trim().length > 0
        ? d.name
        : null,
    createdAt: d.createdAt?.toDate?.()?.toISOString?.() ?? new Date().toISOString(),
    lastActiveAt: d.lastActiveAt?.toDate?.()?.toISOString?.(),
  } as PlayerProfile;
};

export const loginWithPasscode = async (passcode: string): Promise<PlayerProfile> => {
  const normalizedPasscode = normalizePasscode(passcode);
  console.info("[AUTH] loginWithPasscode start");
  await ensureAnonAuth();
  const passcodeSnap = await getDoc(doc(db, "passcodes", normalizedPasscode));
  if (!passcodeSnap.exists()) {
    throw new Error("Invalid passcode. Ask the Boss for access.");
  }

  const { playerId } = passcodeSnap.data() as { playerId?: string };
  if (!playerId) {
    throw new Error("Invalid passcode. Ask the Boss for access.");
  }

  const playerSnap = await getDoc(doc(db, "players", playerId));
  if (!playerSnap.exists()) {
    throw new Error("Invalid passcode. Ask the Boss for access.");
  }

  const { passcode: _ignoredPasscode, ...playerData } = playerSnap.data() ?? {};
  const profile = { id: playerSnap.id, ...playerData } as PlayerProfile;
  const rawDisplayName =
    (playerData as { displayName?: string; name?: string }).displayName ??
    (playerData as { displayName?: string; name?: string }).name;
  profile.displayName =
    typeof rawDisplayName === "string" && rawDisplayName.trim().length > 0
      ? rawDisplayName
      : profile.displayName ?? null;
  console.info(`[AUTH] loginWithPasscode ok ${profile.id}`);
  return profile;
};
export const listPlayers = async (): Promise<PlayerProfile[]> => {
  await ensureAnonAuth();
  const snapshot = await getDocs(collection(db, "players"));
  return snapshot.docs.map((docSnap) => {
    const d = docSnap.data() as any;
    return {
      id: docSnap.id,
      codename: d.codename,
      displayName: typeof d.displayName === "string" && d.displayName.trim().length > 0
        ? d.displayName
        : typeof d.name === "string" && d.name.trim().length > 0
          ? d.name
          : null,
      createdAt: d.createdAt?.toDate?.()?.toISOString?.() ?? new Date().toISOString(),
      lastActiveAt: d.lastActiveAt?.toDate?.()?.toISOString?.(),
    } as PlayerProfile;
  });
};


export const updatePlayerActivity = async (playerId: string) => {
  await updateDoc(doc(db, "players", playerId), { lastActiveAt: serverTimestamp() });
};

// === ARENAS ===
export interface CreateArenaInput {
  name: string;
  description?: string;
  capacity?: number;
}

export const createArena = async (input: CreateArenaInput) => {
  await ensureAnonAuth();
  const arenasRef = collection(db, "arenas");
  const now = serverTimestamp();
  try {
    const aRef = await addDoc(arenasRef, {
      name: input.name,
      description: input.description ?? "",
      capacity: input.capacity ?? null,
      isActive: true,
      createdAt: now,
    });
    console.info(`[STATE] createArena ${aRef.id} => lobby phase`);
    await setDoc(
      doc(db, "arenas", aRef.id, "state", "current"),
      {
        tick: 0,
        phase: "lobby",
        createdAt: serverTimestamp(),
      },
      { merge: true },
    );
    return aRef.id;
  } catch (error) {
    console.error("[STATE] createArena failed", error);
    throw error;
  }
};

export const listArenas = async (): Promise<Arena[]> => {
  const snapshot = await getDocs(collection(db, "arenas"));
  return snapshot.docs.map((s) => {
    const d = s.data() as any;
    return {
      id: s.id,
      name: d.name,
      description: d.description ?? undefined,
      capacity: d.capacity ?? undefined,
      isActive: !!d.isActive,
      createdAt: d.createdAt?.toDate?.().toISOString?.() ?? new Date().toISOString(),
    } as Arena;
  });
};

export const getArena = async (arenaId: string): Promise<Arena | null> => {
  const snapshot = await getDoc(doc(db, "arenas", arenaId));
  if (!snapshot.exists()) return null;
  const d = snapshot.data() as any;
  return {
    id: snapshot.id,
    name: d.name,
    description: d.description ?? undefined,
    capacity: d.capacity ?? undefined,
    isActive: !!d.isActive,
    createdAt: d.createdAt?.toDate?.().toISOString?.() ?? new Date().toISOString(),
  } as Arena;
};

export const joinArena = async (
  arenaId: string,
  ids: { authUid: string; presenceId: string },
  codename: string,
  profileId?: string,
  displayName?: string | null,
) => {
  const { authUid, presenceId } = ids;
  const ref = doc(db, `arenas/${arenaId}/presence/${presenceId}`);
  const trimmedDisplayName =
    typeof displayName === "string" && displayName.trim().length > 0 ? displayName.trim() : null;
  const playerId = profileId ?? presenceId;
  const baseData: Record<string, unknown> = {
    playerId,
    authUid,
    arenaId,
    codename,
  };
  if (profileId) {
    baseData.profileId = profileId;
  }
  if (trimmedDisplayName) {
    baseData.displayName = trimmedDisplayName;
  }
  const heartbeatData = {
    lastSeen: serverTimestamp(),
    expireAt: Timestamp.fromMillis(Date.now() + 60_000),
  };

  const logName = (trimmedDisplayName ?? codename ?? "Player").replace(/"/g, '\\"');

  const existing = await getDoc(ref);
  if (!existing.exists()) {
    console.info(
      `[PRESENCE] join name="${logName}" authUid=${authUid} presenceId=${presenceId} arena=${arenaId} playerId=${playerId}`,
    );
    await setDoc(
      ref,
      {
        ...baseData,
        joinedAt: serverTimestamp(),
        ...heartbeatData,
      },
      { merge: false },
    );
    return;
  }

  console.info(
    `[PRESENCE] rejoin (preserving joinedAt) name="${logName}" authUid=${authUid} presenceId=${presenceId} arena=${arenaId} playerId=${playerId}`,
  );
  await updateDoc(ref, {
    ...baseData,
    ...heartbeatData,
  });
};

export const heartbeatArenaPresence = async (
  arenaId: string,
  ids: { authUid: string; presenceId: string },
  codename: string,
  profileId?: string,
  displayName?: string | null,
) => {
  const { authUid, presenceId } = ids;
  const ref = doc(db, `arenas/${arenaId}/presence/${presenceId}`);
  const trimmedDisplayName =
    typeof displayName === "string" && displayName.trim().length > 0 ? displayName.trim() : null;
  const playerId = profileId ?? presenceId;
  const data: Record<string, unknown> = {
    playerId,
    authUid,
    arenaId,
    codename,
    lastSeen: serverTimestamp(),
    expireAt: Timestamp.fromMillis(Date.now() + 60_000),
  };
  if (profileId) {
    data.profileId = profileId;
  }
  if (trimmedDisplayName) {
    data.displayName = trimmedDisplayName;
  }
  const logName = (trimmedDisplayName ?? codename ?? "Player").replace(/"/g, '\\"');
  console.info(
    `[PRESENCE] heartbeat name="${logName}" authUid=${authUid} presenceId=${presenceId} arena=${arenaId}`,
  );

  try {
    await updateDoc(ref, data);
  } catch (error) {
    const code = (error as { code?: string } | null)?.code;
    if (code === "not-found") {
      console.info(
        `[PRESENCE] heartbeat recovery authUid=${authUid} presenceId=${presenceId} arena=${arenaId} (presence missing, re-joining with fresh joinedAt)`,
      );
      await setDoc(ref, { ...data, joinedAt: serverTimestamp() });
      return;
    }
    throw error;
  }
};

export const leaveArena = async (arenaId: string, presenceId: string) => {
  await deleteDoc(doc(db, `arenas/${arenaId}/presence/${presenceId}`));
};

const seatDoc = (arenaId: string, seatNo: number) =>
  doc(db, `arenas/${arenaId}/seats/${seatNo}`);

const normalizeSeatPlayerId = (playerId: string | null | undefined, uid: string) =>
  playerId && playerId.trim().length > 0 ? playerId : uid;

type SeatIdentity = {
  playerId?: string | null;
  profileId?: string | null;
  uid: string;
  codename?: string | null;
  displayName?: string | null;
};

export const claimArenaSeat = async (
  arenaId: string,
  seatNo: number,
  identity: SeatIdentity,
) => {
  await ensureAnonAuth();
  const seatId = `${seatNo}`;
  const seatProfileId = identity.profileId ?? identity.playerId;
  const playerId = normalizeSeatPlayerId(seatProfileId, identity.uid);
  const seatRef = seatDoc(arenaId, seatNo);
  const seatsCollection = collection(db, `arenas/${arenaId}/seats`);
  const seatSnapshot = await getDocs(seatsCollection);
  const seatRefs = seatSnapshot.docs.map((snap) => snap.ref);

  await runTransaction(db, async (tx) => {
    const currentSnap = await tx.get(seatRef);
    if (currentSnap.exists()) {
      const data = currentSnap.data() as any;
      const alreadyMine =
        data?.uid === identity.uid || (playerId && data?.playerId === playerId);
      if (!alreadyMine) {
        throw new Error("Seat is already occupied.");
      }
    }

    for (const ref of seatRefs) {
      if (ref.id === seatId) continue;
      const otherSnap = await tx.get(ref);
      if (!otherSnap.exists()) continue;
      const data = otherSnap.data() as any;
      const matchesUid = data?.uid === identity.uid;
      const matchesPlayer = playerId && data?.playerId === playerId;
      if (matchesUid || matchesPlayer) {
        tx.delete(ref);
      }
    }

    tx.set(
      seatRef,
      {
        playerId,
        uid: identity.uid,
        profileId: seatProfileId ?? null,
        codename: identity.codename ?? null,
        displayName: identity.displayName ?? null,
        joinedAt: serverTimestamp(),
      },
      { merge: true },
    );
  });
};

export const releaseArenaSeat = async (
  arenaId: string,
  seatNo: number,
  identity?: SeatIdentity,
) => {
  await ensureAnonAuth();
  const seatRef = seatDoc(arenaId, seatNo);
  const seatProfileId = identity?.profileId ?? identity?.playerId;
  const playerId = identity ? normalizeSeatPlayerId(seatProfileId, identity.uid) : null;

  await runTransaction(db, async (tx) => {
    const snap = await tx.get(seatRef);
    if (!snap.exists()) return;
    const data = snap.data() as any;
    if (identity) {
      const matchesUid = data?.uid === identity.uid;
      const matchesPlayer = playerId && data?.playerId === playerId;
      if (!matchesUid && !matchesPlayer) {
        return;
      }
    }
    tx.delete(seatRef);
  });
};

export const watchArenaSeats = (
  arenaId: string,
  cb: (seats: ArenaSeatAssignment[]) => void,
): Unsubscribe => {
  const seatsRef = collection(db, `arenas/${arenaId}/seats`);
  return onSnapshot(seatsRef, (snapshot) => {
    const seats = snapshot.docs
      .map((docSnap) => {
        const data = docSnap.data() as any;
        const seatNo = Number.parseInt(docSnap.id, 10);
        if (Number.isNaN(seatNo)) return null;
        return {
          seatNo,
          playerId: data?.playerId ?? "",
          uid: data?.uid ?? "",
          profileId: data?.profileId ?? undefined,
          codename: data?.codename ?? undefined,
          displayName: data?.displayName ?? undefined,
          joinedAt: data?.joinedAt?.toDate?.().toISOString?.(),
        } as ArenaSeatAssignment;
      })
      .filter((seat): seat is ArenaSeatAssignment => !!seat)
      .sort((a, b) => a.seatNo - b.seatNo);
    cb(seats);
  });
};

export const watchArenaPresence = (
  arenaId: string,
  cb: (players: ArenaPresenceEntry[]) => void,
): Unsubscribe => {
  const presenceRef = query(
    collection(db, `arenas/${arenaId}/presence`),
    orderBy("joinedAt", "asc"),
  );
  return onSnapshot(presenceRef, (snapshot) => {
    const players = snapshot.docs.map((docSnap) => {
      const data = docSnap.data() as any;
      const presenceId = docSnap.id;
      const displayName =
        typeof data.displayName === "string" && data.displayName.trim().length > 0
          ? data.displayName.trim()
          : undefined;
      const authUid =
        typeof data.authUid === "string" && data.authUid.trim().length > 0
          ? data.authUid.trim()
          : undefined;
      return {
<<<<<<< HEAD
        presenceId: docSnap.id,
=======
        presenceId,
>>>>>>> 293c13c9
        playerId: data.playerId ?? docSnap.id,
        codename: data.codename ?? "Agent",
        displayName,
        joinedAt: data.joinedAt?.toDate?.().toISOString?.(),
        authUid: authUid ?? presenceId,
        profileId: data.profileId,
        lastSeen: data.lastSeen?.toDate?.().toISOString?.(),
        expireAt: data.expireAt?.toDate?.().toISOString?.(),
      } as ArenaPresenceEntry;
    });
    cb(players);
  });
};

const arenaStateDoc = (arenaId: string) =>
  doc(db, "arenas", arenaId, "state", "current");

const arenaInputDoc = (arenaId: string, presenceId: string) =>
  doc(db, "arenas", arenaId, "inputs", presenceId);

const arenaInputsCollection = (arenaId: string) =>
  collection(db, "arenas", arenaId, "inputs");

const readTimestamp = (value: unknown): ISODate | undefined => {
  if (!value || typeof value !== "object") {
    return undefined;
  }
  const date = (value as { toDate?: () => Date }).toDate?.();
  return date?.toISOString();
};

const serializeInputSnapshot = (snap: QueryDocumentSnapshot): ArenaInputSnapshot => {
  const data = snap.data() as Record<string, unknown>;
  return {
    playerId: (data.playerId as string) ?? snap.id,
    presenceId: snap.id,
<<<<<<< HEAD
    authUid: typeof data.authUid === "string" ? data.authUid : undefined,
=======
    authUid: (data.authUid as string) ?? undefined,
>>>>>>> 293c13c9
    codename: (data.codename as string) ?? undefined,
    left: typeof data.left === "boolean" ? data.left : undefined,
    right: typeof data.right === "boolean" ? data.right : undefined,
    jump: typeof data.jump === "boolean" ? data.jump : undefined,
    attack: typeof data.attack === "boolean" ? data.attack : undefined,
    attackSeq: typeof data.attackSeq === "number" ? data.attackSeq : undefined,
    updatedAt: readTimestamp(data.updatedAt),
  };
};

export async function updateArenaPlayerState(
  arenaId: string,
  meId: string,
  partial: Partial<ArenaPlayerState>,
  options?: { tick?: number },
) {
  await ensureAnonAuth();
  const ref = arenaStateDoc(arenaId);
  const payload: Record<string, unknown> = {
    entities: {
      [meId]: {
        ...partial,
        updatedAt: serverTimestamp(),
      },
    },
    lastUpdate: serverTimestamp(),
  };

  if (typeof options?.tick === "number") {
    payload.tick = options.tick;
  }

  await setDoc(ref, payload, { merge: true });
}

export function watchArenaState(arenaId: string, cb: (state: any) => void) {
  let unsubscribe: Unsubscribe | null = null;
  let cancelled = false;

  ensureAnonAuth()
    .then(() => {
      if (cancelled) return;
      const ref = arenaStateDoc(arenaId);
      unsubscribe = onSnapshot(ref, (snap) =>
        cb(snap.exists() ? snap.data() : undefined),
      );
      if (cancelled && unsubscribe) {
        unsubscribe();
        unsubscribe = null;
      }
    })
    .catch((error) => {
      console.error("[firebase] watchArenaState failed to auth", error);
    });

  return () => {
    cancelled = true;
    if (unsubscribe) {
      unsubscribe();
      unsubscribe = null;
    }
  };
}

export interface ArenaInputWrite {
  presenceId: string;
  authUid?: string;
  left?: boolean;
  right?: boolean;
  jump?: boolean;
  attack?: boolean;
  codename?: string;
  attackSeq?: number;
}

<<<<<<< HEAD
export async function writeArenaInput(
  arenaId: string,
  presenceId: string,
  input: ArenaInputWrite,
  authUid: string,
): Promise<void> {
  await ensureAnonAuth();
  const ref = arenaInputDoc(arenaId, presenceId);
  const payload: Record<string, unknown> = {
    playerId: presenceId,
    presenceId,
    authUid,
=======
export async function writeArenaInput(arenaId: string, input: ArenaInputWrite): Promise<void> {
  await ensureAnonAuth();
  const ref = arenaInputDoc(arenaId, input.presenceId);
  const payload: Record<string, unknown> = {
    playerId: input.presenceId,
    presenceId: input.presenceId,
>>>>>>> 293c13c9
    updatedAt: serverTimestamp(),
  };
  if (typeof input.authUid === "string" && input.authUid.length > 0) {
    payload.authUid = input.authUid;
  }
  if (typeof input.left === "boolean") payload.left = input.left;
  if (typeof input.right === "boolean") payload.right = input.right;
  if (typeof input.jump === "boolean") payload.jump = input.jump;
  if (typeof input.attack === "boolean") payload.attack = input.attack;
  if (typeof input.attackSeq === "number") payload.attackSeq = input.attackSeq;
  if (input.codename) payload.codename = input.codename;
  await setDoc(ref, payload, { merge: true });
}

export async function deleteArenaInput(arenaId: string, presenceId: string): Promise<void> {
  await ensureAnonAuth();
  const ref = arenaInputDoc(arenaId, presenceId);
  await deleteDoc(ref);
}

export async function fetchArenaInputs(arenaId: string): Promise<ArenaInputSnapshot[]> {
  await ensureAnonAuth();
  const snapshot = await getDocs(arenaInputsCollection(arenaId));
  return snapshot.docs.map(serializeInputSnapshot);
}

export function watchArenaInputs(
  arenaId: string,
  cb: (inputs: ArenaInputSnapshot[]) => void,
): Unsubscribe {
  const q = query(arenaInputsCollection(arenaId));
  return onSnapshot(q, (snapshot) => {
    cb(snapshot.docs.map(serializeInputSnapshot));
  });
}

export async function writeArenaState(arenaId: string, state: ArenaStateWrite): Promise<void> {
  await ensureAnonAuth();
  const ref = arenaStateDoc(arenaId);
  const entities: Record<string, Record<string, unknown>> = {};
  for (const [presenceId, data] of Object.entries(state.entities)) {
    entities[presenceId] = {
      ...data,
      updatedAt: serverTimestamp(),
    };
  }
  await setDoc(
    ref,
    {
      tick: state.tick,
      writerUid: state.writerUid,
      lastWriter: state.lastWriter,
      ts: state.ts,
      entities,
      lastUpdate: serverTimestamp(),
    },
    { merge: true },
  );
}

export async function writeArenaWriter(arenaId: string, writerUid: string | null): Promise<void> {
  await ensureAnonAuth();
  const ref = arenaStateDoc(arenaId);
  await setDoc(
    ref,
    {
      writerUid,
      lastUpdate: serverTimestamp(),
    },
    { merge: true },
  );
}

export async function applyDamage(arenaId: string, targetPlayerId: string, amount: number) {
  await ensureAnonAuth();
  const ref = arenaStateDoc(arenaId);
  await runTransaction(db, async (tx) => {
    const snap = await tx.get(ref);
    if (!snap.exists()) return;
    const data = snap.data() as any;
    const cur = data.entities?.[targetPlayerId];
    if (!cur) return;
    const hp = Math.max(0, Math.min(100, (cur.hp ?? 100) - amount));
    tx.set(
      ref,
      {
        entities: {
          [targetPlayerId]: { hp, updatedAt: serverTimestamp() },
        },
        lastUpdate: serverTimestamp(),
      },
      { merge: true },
    );
  });
}

export async function respawnPlayer(
  arenaId: string,
  meId: string,
  spawn: { x: number; y: number },
) {
  await updateArenaPlayerState(arenaId, meId, {
    x: spawn.x,
    y: spawn.y,
    vx: 0,
    vy: 0,
    hp: 100,
  });
}

// === LEADERBOARD ===
export interface UpsertLeaderboardInput {
  playerId: string;
  wins?: number;
  losses?: number;
  streak?: number;
  playerCodename?: string;
}

export const upsertLeaderboardEntry = async (input: UpsertLeaderboardInput) => {
  await ensureAnonAuth();
  const ref = doc(db, "leaderboard", input.playerId);
  const now = serverTimestamp();

  try {
    const snap = await getDoc(ref);
    if (!snap.exists()) {
      const payload: Record<string, unknown> = {
        playerId: input.playerId,
        wins: input.wins ?? 0,
        losses: input.losses ?? 0,
        streak: input.streak ?? 0,
        updatedAt: now,
      };
      if (input.playerCodename) {
        payload.playerCodename = input.playerCodename;
      }
      await setDoc(ref, payload);
      return;
    }

    const cur = snap.data() as any;
    const payload: Record<string, unknown> = {
      wins: input.wins ?? cur.wins ?? 0,
      losses: input.losses ?? cur.losses ?? 0,
      streak: input.streak ?? cur.streak ?? 0,
      updatedAt: now,
    };
    if (input.playerCodename) {
      payload.playerCodename = input.playerCodename;
    }
    await updateDoc(ref, payload);
  } catch (error) {
    if (FIREBASE_DEBUG) {
      console.error("[firebase] upsertLeaderboardEntry failed", error);
    }
    throw error;
  }
};

const deserializeLeaderboardEntry = (snap: QueryDocumentSnapshot): LeaderboardEntry => {
  const data = snap.data() as Record<string, unknown>;
  return {
    id: snap.id,
    playerId: (data.playerId as string) ?? snap.id,
    playerCodename: typeof data.playerCodename === "string" ? data.playerCodename : undefined,
    wins: typeof data.wins === "number" ? data.wins : 0,
    losses: typeof data.losses === "number" ? data.losses : 0,
    streak: typeof data.streak === "number" ? data.streak : 0,
    updatedAt: readTimestamp(data.updatedAt) ?? new Date().toISOString(),
    lastWinAt: readTimestamp(data.lastWinAt),
  };
};

export interface RecordLeaderboardWinInput {
  playerId: string;
  codename?: string;
}

export async function recordLeaderboardWin(input: RecordLeaderboardWinInput): Promise<void> {
  await ensureAnonAuth();
  const ref = doc(db, "leaderboard", input.playerId);
  const payload: Record<string, unknown> = {
    playerId: input.playerId,
    wins: increment(1),
    streak: increment(1),
    lastWinAt: serverTimestamp(),
    updatedAt: serverTimestamp(),
  };
  if (input.codename) {
    payload.playerCodename = input.codename;
  }
  try {
    await setDoc(ref, payload, { merge: true });
  } catch (error) {
    if (FIREBASE_DEBUG) {
      console.error("[firebase] recordLeaderboardWin failed", error);
    }
    throw error;
  }
}

export const listLeaderboard = async (): Promise<LeaderboardEntry[]> => {
  await ensureAnonAuth();
  const q = query(collection(db, "leaderboard"), orderBy("wins", "desc"), orderBy("lastWinAt", "desc"));
  const snapshot = await getDocs(q);
  const entries = snapshot.docs.map(deserializeLeaderboardEntry);

  return Promise.all(
    entries.map(async (entry) => {
      if (entry.playerCodename) {
        return entry;
      }
      try {
        const snap = await getDoc(doc(db, "players", entry.playerId));
        const codename = snap.data()?.codename;
        if (typeof codename === "string" && codename.trim().length > 0) {
          return { ...entry, playerCodename: codename };
        }
      } catch (error) {
        if (FIREBASE_DEBUG) {
          console.error("[firebase] listLeaderboard lookup failed", error);
        }
      }
      return entry;
    }),
  );
};

export function watchLeaderboard(
  cb: (entries: LeaderboardEntry[]) => void,
  onError?: (error: unknown) => void,
): () => void {
  let unsubscribe: Unsubscribe | null = null;
  let cancelled = false;

  ensureAnonAuth()
    .then(() => {
      if (cancelled) return;
      const q = query(
        collection(db, "leaderboard"),
        orderBy("wins", "desc"),
        orderBy("lastWinAt", "desc"),
      );
      unsubscribe = onSnapshot(
        q,
        (snapshot) => {
          const entries = snapshot.docs.map(deserializeLeaderboardEntry);
          if (FIREBASE_DEBUG) {
            if (entries.length > 0) {
              console.log(`[LEADERBOARD] loaded count=${entries.length}`);
            } else {
              console.log("[LEADERBOARD] empty");
            }
          }
          cb(entries);
        },
        (error) => {
          if (FIREBASE_DEBUG) {
            console.error("[firebase] watchLeaderboard failed", error);
          }
          onError?.(error);
        },
      );
      if (cancelled && unsubscribe) {
        unsubscribe();
        unsubscribe = null;
      }
    })
    .catch((error) => {
      if (FIREBASE_DEBUG) {
        console.error("[firebase] watchLeaderboard auth failed", error);
      }
      onError?.(error);
    });

  return () => {
    cancelled = true;
    if (unsubscribe) {
      unsubscribe();
      unsubscribe = null;
    }
  };
}<|MERGE_RESOLUTION|>--- conflicted
+++ resolved
@@ -665,11 +665,17 @@
           ? data.authUid.trim()
           : undefined;
       return {
-<<<<<<< HEAD
-        presenceId: docSnap.id,
-=======
-        presenceId,
->>>>>>> 293c13c9
+return {
+  presenceId: docSnap.id,                  // ✅ doc id on READ
+  playerId: data.playerId ?? docSnap.id,
+  codename: data.codename ?? "Agent",
+  displayName,
+  joinedAt: data.joinedAt?.toDate?.().toISOString?.(),
+  authUid: typeof data.authUid === "string" ? data.authUid : undefined, // ✅ read from data
+  profileId: data.profileId,
+  lastSeen: data.lastSeen?.toDate?.().toISOString?.(),
+  expireAt: data.expireAt?.toDate?.().toISOString?.(),
+} as ArenaPresenceEntry;
         playerId: data.playerId ?? docSnap.id,
         codename: data.codename ?? "Agent",
         displayName,
@@ -706,11 +712,22 @@
   return {
     playerId: (data.playerId as string) ?? snap.id,
     presenceId: snap.id,
-<<<<<<< HEAD
-    authUid: typeof data.authUid === "string" ? data.authUid : undefined,
-=======
-    authUid: (data.authUid as string) ?? undefined,
->>>>>>> 293c13c9
+const serializeInputSnapshot = (snap: QueryDocumentSnapshot): ArenaInputSnapshot => {
+  const data = snap.data() as Record<string, unknown>;
+  return {
+    playerId: (data.playerId as string) ?? snap.id,
+    presenceId: snap.id,
+    authUid: typeof data.authUid === "string" ? data.authUid : undefined, // ✅
+    codename: (data.codename as string) ?? undefined,
+    left: typeof data.left === "boolean" ? data.left : undefined,
+    right: typeof data.right === "boolean" ? data.right : undefined,
+    jump: typeof data.jump === "boolean" ? data.jump : undefined,
+    attack: typeof data.attack === "boolean" ? data.attack : undefined,
+    attackSeq: typeof data.attackSeq === "number" ? data.attackSeq : undefined,
+    updatedAt: readTimestamp(data.updatedAt),
+  };
+};
+
     codename: (data.codename as string) ?? undefined,
     left: typeof data.left === "boolean" ? data.left : undefined,
     right: typeof data.right === "boolean" ? data.right : undefined,
@@ -786,27 +803,31 @@
   attackSeq?: number;
 }
 
-<<<<<<< HEAD
 export async function writeArenaInput(
   arenaId: string,
-  presenceId: string,
-  input: ArenaInputWrite,
-  authUid: string,
+  input: ArenaInputWrite
 ): Promise<void> {
   await ensureAnonAuth();
-  const ref = arenaInputDoc(arenaId, presenceId);
-  const payload: Record<string, unknown> = {
-    playerId: presenceId,
-    presenceId,
-    authUid,
-=======
-export async function writeArenaInput(arenaId: string, input: ArenaInputWrite): Promise<void> {
-  await ensureAnonAuth();
+  const uid = auth.currentUser?.uid;
+  if (!uid) throw new Error("No authenticated user");
+
   const ref = arenaInputDoc(arenaId, input.presenceId);
   const payload: Record<string, unknown> = {
     playerId: input.presenceId,
     presenceId: input.presenceId,
->>>>>>> 293c13c9
+    authUid: uid,                         // ✅ stamp owner for security rules
+    left: input.left,
+    right: input.right,
+    jump: input.jump,
+    attack: input.attack,
+    codename: input.codename,
+    attackSeq: input.attackSeq,
+    updatedAt: serverTimestamp(),
+  };
+
+  await setDoc(ref, payload, { merge: true });
+}
+
     updatedAt: serverTimestamp(),
   };
   if (typeof input.authUid === "string" && input.authUid.length > 0) {
