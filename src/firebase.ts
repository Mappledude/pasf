--- conflicted
+++ resolved
@@ -694,34 +694,29 @@
 export const HEARTBEAT_MS = 10_000;      // write heartbeat every 10s
 
 const toMillis = (value: unknown): number => {
-<<<<<<< HEAD
-  if (typeof value === "number" && Number.isFinite(value)) {
-    return value;
-  }
-  const maybeTimestamp = value as { toMillis?: () => number; toDate?: () => Date } | undefined;
-  const fromToMillis = maybeTimestamp?.toMillis?.();
-  if (typeof fromToMillis === "number" && Number.isFinite(fromToMillis)) {
-    return fromToMillis;
-  }
-  const fromDate = maybeTimestamp?.toDate?.()?.getTime?.();
-  if (typeof fromDate === "number" && Number.isFinite(fromDate)) {
-    return fromDate;
-=======
+const toMillis = (value: unknown): number => {
   if (typeof value === "number" && Number.isFinite(value)) return value;
+
   if (value && typeof value === "object") {
     const t = value as { toMillis?: () => number; toDate?: () => Date };
-    if (typeof t.toMillis === "function") {
-      const ms = t.toMillis();
-      if (typeof ms === "number" && Number.isFinite(ms)) return ms;
-    }
-    if (typeof t.toDate === "function") {
-      const d = t.toDate();
-      if (d instanceof Date) {
-        const ms = d.getTime();
-        if (Number.isFinite(ms)) return ms;
+    try {
+      if (typeof t.toMillis === "function") {
+        const ms = t.toMillis();
+        if (typeof ms === "number" && Number.isFinite(ms)) return ms;
       }
-    }
->>>>>>> 256a95ae
+      if (typeof t.toDate === "function") {
+        const d = t.toDate();
+        const ms = d?.getTime?.();
+        if (typeof ms === "number" && Number.isFinite(ms)) return ms;
+      }
+    } catch {
+      /* ignore */
+    }
+  }
+
+  return 0;
+};
+
   }
   return 0;
 };
@@ -732,30 +727,20 @@
   onChange: (live: LivePresence[]) => void,
 ) {
   return onSnapshot(collection(database, `arenas/${arenaId}/presence`), (snap) => {
-<<<<<<< HEAD
-    const allPresences = snap.docs.map((docSnap) => {
-      const data = docSnap.data() as DocumentData;
-      const lastSeen = toMillis((data as { lastSeen?: unknown }).lastSeen);
-      return {
-        id: docSnap.id,
-        ...data,
-        lastSeen,
-      } as LivePresence;
-    });
-
-    const live = allPresences.filter((presence) => Date.now() - presence.lastSeen <= PRESENCE_STALE_MS);
-=======
-    const now = Date.now();
-    const live = snap.docs
-      .map((docSnap) => {
-        const data = { id: docSnap.id, ...(docSnap.data() as DocumentData) } as Record<string, unknown>;
-        return {
-          ...(data as any),
-          lastSeen: toMillis((data as any).lastSeen),
-        };
-      })
-      .filter((p) => now - (p as any).lastSeen <= PRESENCE_STALE_MS) as LivePresence[];
->>>>>>> 256a95ae
+// inside watchArenaPresence(...), in the onSnapshot handler:
+const now = Date.now();
+
+const live = snap.docs
+  .map((docSnap) => {
+    const data = docSnap.data() as DocumentData;
+    const lastSeen = toMillis((data as any).lastSeen);
+    return { id: docSnap.id, ...(data as any), lastSeen } as LivePresence;
+  })
+  .filter((p) => now - p.lastSeen <= PRESENCE_STALE_MS);
+
+console.info("[PRESENCE] live", { live: live.length, all: snap.size });
+onChange(live);
+
 
     console.info("[PRESENCE] live", { live: live.length, all: snap.size });
     onChange(live);
