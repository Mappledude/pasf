--- conflicted
+++ resolved
@@ -213,43 +213,29 @@
   return playerRef.id;
 };
 
-<<<<<<< HEAD
-=======
-export const findPlayerByPasscode = async (passcode: string) => {
-  const normalizedPasscode = normalizePasscode(passcode);
-  const pc = await getDoc(doc(db, "passcodes", normalizedPasscode));
-  if (pc.exists()) {
-    const playerId = (pc.data() as any).playerId as string;
-    const pSnap = await getDoc(doc(db, "players", playerId));
-    if (pSnap.exists()) {
-      const d = pSnap.data() as any;
-      return {
-        id: pSnap.id,
-        codename: d.codename,
-        createdAt: d.createdAt?.toDate?.().toISOString?.() ?? new Date().toISOString(),
-        lastActiveAt: d.lastActiveAt?.toDate?.().toISOString?.(),
-      } as PlayerProfile;
-    }
-  }
-  const q = query(
-    collection(db, "players"),
-    where("passcode", "==", normalizedPasscode),
-  );
-  const res = await getDocs(q);
-  if (!res.empty) {
-    const s = res.docs[0];
-    const d = s.data() as any;
-    return {
-      id: s.id,
-      codename: d.codename,
-      createdAt: d.createdAt?.toDate?.().toISOString?.() ?? new Date().toISOString(),
-      lastActiveAt: d.lastActiveAt?.toDate?.().toISOString?.(),
-    } as PlayerProfile;
-  }
-  return undefined;
-};
-
->>>>>>> b363d950
+export const findPlayerByPasscode = async (
+  raw: string
+): Promise<PlayerProfile | undefined> => {
+  await ensureAnonAuth();
+  const code = normalizePasscode(raw);
+
+  // Look up passcodes/{code} -> { playerId }
+  const passSnap = await getDoc(doc(db, "passcodes", code));
+  if (!passSnap.exists()) return undefined;
+
+  const { playerId } = passSnap.data() as { playerId: string };
+  const pSnap = await getDoc(doc(db, "players", playerId));
+  if (!pSnap.exists()) return undefined;
+
+  const d = pSnap.data() as any;
+  return {
+    id: pSnap.id,
+    codename: d.codename,
+    createdAt: d.createdAt?.toDate?.()?.toISOString?.() ?? new Date().toISOString(),
+    lastActiveAt: d.lastActiveAt?.toDate?.()?.toISOString?.(),
+  } as PlayerProfile;
+};
+
 export const loginWithPasscode = async (passcode: string): Promise<PlayerProfile> => {
   const normalizedPasscode = normalizePasscode(passcode);
   console.info("[AUTH] loginWithPasscode start");
