--- conflicted
+++ resolved
@@ -187,10 +187,7 @@
 
 export interface ArenaInputSnapshot {
   playerId: string;
-<<<<<<< HEAD
-=======
   presenceId: string;
->>>>>>> 8b51c2dc
   authUid?: string;
   codename?: string;
   left?: boolean;
@@ -200,7 +197,6 @@
   attackSeq?: number;
   updatedAt?: ISODate;
 }
-
 export interface ArenaEntityState {
   x: number;
   y: number;
@@ -714,27 +710,8 @@
   const data = snap.data() as Record<string, unknown>;
   return {
     playerId: (data.playerId as string) ?? snap.id,
-<<<<<<< HEAD
-    authUid: (data.authUid as string) ?? undefined,
-=======
     presenceId: snap.id,
-const serializeInputSnapshot = (snap: QueryDocumentSnapshot): ArenaInputSnapshot => {
-  const data = snap.data() as Record<string, unknown>;
-  return {
-    playerId: (data.playerId as string) ?? snap.id,
-    presenceId: snap.id,
-    authUid: typeof data.authUid === "string" ? data.authUid : undefined, // ✅
-    codename: (data.codename as string) ?? undefined,
-    left: typeof data.left === "boolean" ? data.left : undefined,
-    right: typeof data.right === "boolean" ? data.right : undefined,
-    jump: typeof data.jump === "boolean" ? data.jump : undefined,
-    attack: typeof data.attack === "boolean" ? data.attack : undefined,
-    attackSeq: typeof data.attackSeq === "number" ? data.attackSeq : undefined,
-    updatedAt: readTimestamp(data.updatedAt),
-  };
-};
-
->>>>>>> 8b51c2dc
+    authUid: typeof data.authUid === "string" ? data.authUid : undefined,
     codename: (data.codename as string) ?? undefined,
     left: typeof data.left === "boolean" ? data.left : undefined,
     right: typeof data.right === "boolean" ? data.right : undefined,
@@ -815,13 +792,7 @@
   input: ArenaInputWrite
 ): Promise<void> {
   await ensureAnonAuth();
-<<<<<<< HEAD
-  const ref = arenaInputDoc(arenaId, playerId);
-  const authUid = auth.currentUser?.uid ?? playerId;
-  const payload: Record<string, unknown> = {
-    playerId,
-    authUid,
-=======
+
   const uid = auth.currentUser?.uid;
   if (!uid) throw new Error("No authenticated user");
 
@@ -829,19 +800,19 @@
   const payload: Record<string, unknown> = {
     playerId: input.presenceId,
     presenceId: input.presenceId,
-    authUid: uid,                         // ✅ stamp owner for security rules
+    authUid: uid, // satisfies rules: request.resource.data.authUid == request.auth.uid
     left: input.left,
     right: input.right,
     jump: input.jump,
     attack: input.attack,
     codename: input.codename,
     attackSeq: input.attackSeq,
->>>>>>> 8b51c2dc
     updatedAt: serverTimestamp(),
   };
 
   await setDoc(ref, payload, { merge: true });
 }
+
 
     updatedAt: serverTimestamp(),
   };
