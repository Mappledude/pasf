--- conflicted
+++ resolved
@@ -18,16 +18,17 @@
 };
 
 export default function ArenaPage() {
-<<<<<<< HEAD
-  const { arenaId: routeArenaId } = useParams<{ arenaId?: string }>();
-  const arenaId = routeArenaId?.toUpperCase() ?? "CLIFF";
-  const { live, stable, enqueueInput } = useArenaRuntime(arenaId);
-=======
-  const params = useParams<{ id: string }>();
+  // Route param is /arena/:id — default to CLIFF and normalize to uppercase.
+  const params = useParams<{ id?: string }>();
   const arenaId = (params.id ?? "CLIFF").toUpperCase();
+
+  // Auth (for display/codename only)
   const { user, player } = useAuth();
+
+  // Runtime hook provides presence + inputs (and any boot error upstream)
   const { presenceId, live, stable, enqueueInput, bootError } = useArenaRuntime(arenaId);
 
+  // Phaser mounts regardless of Firestore success/failure
   const containerRef = useRef<HTMLDivElement | null>(null);
   const gameRef = useRef<Phaser.Game | null>(null);
   const latestConfigRef = useRef<ArenaSceneConfig>();
@@ -36,36 +37,32 @@
   const [gameBootError, setGameBootError] = useState<string | null>(null);
 
   const codename = useMemo(() => {
-    if (player?.codename && player.codename.trim().length > 0) {
-      return player.codename.trim();
-    }
-    if (player?.displayName && player.displayName.trim().length > 0) {
-      return player.displayName.trim();
-    }
+    if (player?.codename?.trim()) return player.codename.trim();
+    if (player?.displayName?.trim()) return player.displayName.trim();
     return "Agent";
   }, [player?.codename, player?.displayName]);
 
-  const meAuthUid = user?.uid;
+  const meAuthUid = user?.uid ?? null;
   const meId = presenceId ?? meAuthUid ?? `local-${arenaId}`;
 
   const sceneConfig = useMemo<ArenaSceneConfig>(
     () => ({
       arenaId,
-      me: { id: meId, codename, authUid: meAuthUid },
+      me: { id: meId, codename, authUid: meAuthUid ?? undefined },
       spawn: { ...DEFAULT_SPAWN },
     }),
     [arenaId, codename, meAuthUid, meId],
   );
 
+  // Keep the latest scene config in a ref for safe restarts
   useEffect(() => {
     latestConfigRef.current = sceneConfig;
   }, [sceneConfig]);
 
+  // Boot Phaser (unconditional); never block canvas on Firestore
   useEffect(() => {
     const container = containerRef.current;
-    if (!container) {
-      return;
-    }
+    if (!container) return;
 
     let disposed = false;
     setSceneBooted(false);
@@ -82,71 +79,49 @@
     };
 
     try {
-      console.info("[ArenaPage] booting Phaser", { arenaId });
+      console.info("[ARENA] phaser-boot", { arenaId });
       const game = makeGame(config);
       gameRef.current = game;
-      const configPayload = latestConfigRef.current ?? sceneConfig;
-      game.scene.add("Arena", ArenaScene, true, configPayload);
-      if (!disposed) {
-        setSceneBooted(true);
-      }
+      const payload = latestConfigRef.current ?? sceneConfig;
+      game.scene.add("Arena", ArenaScene, true, payload);
+      if (!disposed) setSceneBooted(true);
     } catch (err) {
-      console.error("[ArenaPage] failed to boot Phaser", err);
-      if (!disposed) {
-        setGameBootError(err instanceof Error ? err.message : String(err));
-      }
+      console.error("[ARENA] phaser-boot-failed", err);
+      if (!disposed) setGameBootError(err instanceof Error ? err.message : String(err));
     }
 
     return () => {
-      if (!disposed) {
-        setSceneBooted(false);
-        disposed = true;
-      }
+      if (!disposed) setSceneBooted(false);
+      disposed = true;
       const game = gameRef.current;
       if (game) {
-        console.info("[ArenaPage] destroying Phaser");
+        console.info("[ARENA] phaser-destroy");
         game.destroy(true);
         gameRef.current = null;
       }
     };
   }, [arenaId]);
 
+  // If config changes after boot, restart the scene with the new payload
   useEffect(() => {
-    if (!sceneBooted) {
-      return;
-    }
+    if (!sceneBooted) return;
     const game = gameRef.current;
-    if (!game) {
-      return;
-    }
-    const configPayload = latestConfigRef.current ?? sceneConfig;
+    if (!game) return;
+    const payload = latestConfigRef.current ?? sceneConfig;
     const arenaScene = game.scene.getScene("Arena");
-    if (!arenaScene) {
-      return;
-    }
-    console.info("[ArenaPage] refreshing Arena scene", {
-      arenaId: configPayload.arenaId,
-      meId: configPayload.me.id,
-    });
-    arenaScene.scene.restart(configPayload);
+    if (!arenaScene) return;
+    console.info("[ARENA] scene-restart", { arenaId: payload.arenaId, meId: payload.me.id });
+    arenaScene.scene.restart(payload);
   }, [sceneBooted, sceneConfig]);
 
+  // Non-blocking overlay to surface boot/runtime status
   const overlayState = useMemo(() => {
-    if (gameBootError) {
-      return { tone: "error" as const, message: `Renderer offline: ${gameBootError}` };
-    }
-    if (bootError) {
-      return { tone: "error" as const, message: `Arena bootstrap failed: ${bootError}` };
-    }
-    if (!sceneBooted) {
-      return { tone: "info" as const, message: "Booting arena renderer…" };
-    }
-    if (!presenceId) {
-      return { tone: "info" as const, message: "Linking presence channel…" };
-    }
+    if (gameBootError) return { tone: "error" as const, message: `Renderer offline: ${gameBootError}` };
+    if (bootError) return { tone: "error" as const, message: `Arena bootstrap failed: ${bootError}` };
+    if (!sceneBooted) return { tone: "info" as const, message: "Booting arena renderer…" };
+    if (!presenceId) return { tone: "info" as const, message: "Linking presence channel…" };
     return null;
   }, [bootError, gameBootError, presenceId, sceneBooted]);
->>>>>>> 382f35d3
 
   return (
     <>
@@ -157,10 +132,11 @@
         <p className="muted" style={{ fontFamily: "var(--font-mono)", fontSize: "0.85rem" }}>
           Presence: {presenceId ?? "connecting"}
         </p>
-        <button type="button" onClick={() => enqueueInput({ type: "move", dx: 1 })}>
+        <button type="button" onClick={() => enqueueInput?.({ type: "move", dx: 1 })}>
           Move ➡️
         </button>
       </div>
+
       <section className="card" style={{ marginTop: 24 }}>
         <h2 style={{ marginBottom: 12 }}>Arena Feed</h2>
         <div
@@ -174,10 +150,7 @@
             overflow: "hidden",
           }}
         >
-          <div
-            ref={containerRef}
-            style={{ width: ARENA_WIDTH, height: ARENA_HEIGHT, margin: "0 auto" }}
-          />
+          <div ref={containerRef} style={{ width: ARENA_WIDTH, height: ARENA_HEIGHT, margin: "0 auto" }} />
           {overlayState ? (
             <div
               style={{
@@ -203,7 +176,8 @@
         </div>
         <div className="card-footer">[SIM] Phaser arena scene · multiplayer feed</div>
       </section>
+
       <DebugDock />
     </>
   );
-}
+}