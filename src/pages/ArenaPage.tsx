--- conflicted
+++ resolved
@@ -58,18 +58,20 @@
   const [runtimeMessage, setRuntimeMessage] = useState<string | null>(null);
 
 
-<<<<<<< HEAD
-  const { players: presence, loading: presenceLoading, error: presenceError } =
-    useArenaPresence(arenaId);
-  const roster = usePresenceRoster(presence);
-  const formattedRosterNames = useMemo(
-    () => formatRosterNames(roster.map((entry) => entry.name)),
-    [roster],
-  );
-=======
-  const { players: presence, loading: presenceLoading, error: presenceError } = useArenaPresence(arenaId);
-  const { names: rosterNames, count: rosterCount } = usePresenceRoster(arenaId);
->>>>>>> 98ae925c
+const {
+  players: presence,
+  loading: presenceLoading,
+  error: presenceError,
+} = useArenaPresence(arenaId);
+
+const { names: rosterNames, count: rosterCount } = usePresenceRoster(arenaId);
+
+// Optional: formatted chip string for UI
+const formattedRosterNames = useMemo(() => {
+  const head = rosterNames.slice(0, 3).join(", ");
+  return rosterCount > 3 ? `${head} (+${rosterCount - 3})` : head;
+}, [rosterNames, rosterCount]);
+
   const { user, player, authReady } = useAuth();
 
   const { arenaName, loading: arenaMetaLoading } = useArenaMeta(arenaId);
