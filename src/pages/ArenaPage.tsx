--- conflicted
+++ resolved
@@ -7,22 +7,14 @@
   leaveArena,
   claimArenaSeat,
   releaseArenaSeat,
-<<<<<<< HEAD
+import {
   initArenaPlayerState,
   watchLeaderboard,
   type LeaderboardEntry,
 } from "../firebase";
-=======
-  watchLeaderboard,
-  type LeaderboardEntry,
-} from "../firebase";
-// keep your existing firebase import (whatever identifiers you use)
-import { /* db, ensureAnonAuth, ... */ } from "../firebase";
-
-// also keep the debug helpers from main
+
 import { debugLog, debugWarn } from "../net/debug";
 
->>>>>>> 270542cc
 import {
   ensureArenaState,
   watchArenaState,
