import React, { useEffect, useMemo, useRef, useState } from "react";
import Phaser from "phaser";
import { useParams, useNavigate } from "react-router-dom";
import Phaser from "phaser";
import {
  db,
  ensureAnonAuth,
  joinArena,
  leaveArena,
  claimArenaSeat,
  releaseArenaSeat,
  initArenaPlayerState,
} from "../firebase";
import {
  ensureArenaState,
  watchArenaState,
  touchPlayer,
  type ArenaState,
} from "../lib/arenaState";
import { useArenaPresence } from "../utils/useArenaPresence";
import { useArenaSeats } from "../utils/useArenaSeats";
import { useAuth } from "../context/AuthContext";
import { makeGame } from "../game/phaserGame";
<<<<<<< HEAD
import ArenaScene from "../game/arena/ArenaScene";
=======
import ArenaScene, { type ArenaSceneConfig } from "../game/arena/ArenaScene";
>>>>>>> 997fb48c

export default function ArenaPage() {
  const { arenaId = "" } = useParams();
  const nav = useNavigate();
  const [stateReady, setStateReady] = useState(false);
  const [err, setErr] = useState<string | null>(null);
  const [state, setState] = useState<ArenaState | undefined>(undefined);
  const canvasRef = useRef<HTMLDivElement | null>(null);
  const gameRef = useRef<Phaser.Game | null>(null);
<<<<<<< HEAD
=======
  const [gameBooted, setGameBooted] = useState(false);
>>>>>>> 997fb48c
  const { players: presence, loading: presenceLoading, error: presenceError } = useArenaPresence(arenaId);
  const { seats, loading: seatsLoading, error: seatsError } = useArenaSeats(arenaId);
  const { user, player, authReady } = useAuth();
  const [seatBusy, setSeatBusy] = useState<number | null>(null);
  const [seatMessage, setSeatMessage] = useState<string | null>(null);

  type SeatEntry = (typeof seats)[number];

  // Auto-init + subscribe
  useEffect(() => {
    if (!arenaId) return;
    if (!authReady) {
      console.info("[ARENA] arena state init skipped: auth not ready", { arenaId });
      return;
    }
    let unsub: (() => void) | undefined;
    let cancelled = false;

    (async () => {
      try {
        console.info("[ARENA] arena state init starting", { arenaId });
        await ensureArenaState(db, arenaId); // Create doc if missing
        if (cancelled) return;
        unsub = await watchArenaState(
          db,
          arenaId,
          (s) => {
            setState(s);
            setStateReady(!!s);
          },
          (e) => {
            console.error("[ARENA] arena watch error", e);
            setErr("Live state failed to load.");
          }
        );
        console.info("[ARENA] arena state subscription active", { arenaId });
      } catch (e) {
        if (cancelled) return;
        console.error("[ARENA] arena init error", e);
        setErr("Failed to initialize arena state.");
      }
    })();

    return () => {
      cancelled = true;
      setStateReady(false);
      if (unsub) {
        unsub();
      }
    };
  }, [arenaId, authReady]);

  // Touch player presence in state (hp + updatedAt)
  useEffect(() => {
    if (!arenaId) return;
    if (!authReady) {
      console.info("[ARENA] touchPlayer skipped: auth not ready", { arenaId });
      return;
    }
    let cancelled = false;
    (async () => {
      try {
        console.info("[ARENA] touchPlayer start", { arenaId, uid: user?.uid });
        await touchPlayer(db, arenaId);
        if (!cancelled) {
          console.info("[ARENA] touchPlayer complete", { arenaId, uid: user?.uid });
        }
      } catch (e) {
        if (cancelled) return;
        console.warn("[ARENA] touchPlayer failed", e);
      }
    })();
    return () => {
      cancelled = true;
    };
  }, [arenaId, authReady, user?.uid]);

  useEffect(() => {
    if (!arenaId) return;
    if (!authReady) {
      console.info("[PRESENCE] join skipped: auth not ready", { arenaId });
      return;
    }
    if (!user?.uid) {
      console.info("[PRESENCE] join skipped: missing uid", { arenaId });
      return;
    }

    const uid = user.uid;
    const codename = player?.codename ?? uid.slice(0, 6);
    const profileId = player?.id;
    let cancelled = false;
    let heartbeat: ReturnType<typeof setInterval> | null = null;

    console.info("[PRESENCE] join effect starting", { arenaId, uid, codename });

    (async () => {
      try {
        console.info("[PRESENCE] ensureAnonAuth", { arenaId, uid });
        await ensureAnonAuth();
        if (cancelled) return;

        console.info("[PRESENCE] joinArena", { arenaId, uid, codename });
        await joinArena(arenaId, uid, codename, profileId);
        if (cancelled) return;

        console.info("[PRESENCE] join complete", { arenaId, uid });

        heartbeat = setInterval(() => {
          console.info("[PRESENCE] heartbeat", { arenaId, uid });
          joinArena(arenaId, uid, codename, profileId).catch((e) => {
            console.warn("[PRESENCE] heartbeat failed", e);
          });
        }, 60000);
      } catch (e) {
        if (cancelled) return;
        console.error("[PRESENCE] join failed", e);
      }
    })();

    return () => {
      cancelled = true;
      if (heartbeat) {
        clearInterval(heartbeat);
      }
      console.info("[PRESENCE] leaveArena", { arenaId, uid });
      leaveArena(arenaId, uid).catch((e) => {
        console.warn("[PRESENCE] leave failed", e);
      });
    };
  }, [arenaId, authReady, player?.codename, player?.id, user?.uid]);

  const agents = useMemo(() => Object.keys(state?.players ?? {}), [state]);

  const chipNames = useMemo(() => {
    if (presence.length) {
      return presence.map((entry) => entry.codename || entry.playerId.slice(0, 6));
    }
    return agents;
  }, [agents, presence]);

  const seatMap = useMemo(() => {
    const map = new Map<number, SeatEntry>();
    seats.forEach((seat) => {
      map.set(seat.seatNo, seat);
    });
    return map;
  }, [seats]);

  const meUid = user?.uid ?? null;
  const meProfileId = player?.id ?? null;

  const isSeatMine = (seat?: SeatEntry) => {
    if (!seat || !meUid) return false;
    if (seat.uid === meUid) return true;
    if (meProfileId && seat.playerId === meProfileId) return true;
    if (!seat.playerId && seat.uid === meUid) return true;
    return false;
  };

  const resolveSeatName = (seat?: SeatEntry) => {
    if (!seat) return "Empty";
    const match = presence.find((entry) => {
      if (seat.playerId && entry.profileId && entry.profileId === seat.playerId) {
        return true;
      }
      return entry.playerId === seat.uid || entry.authUid === seat.uid;
    });
    const base = match?.codename ?? seat.playerId ?? seat.uid;
    return base || "Agent";
  };

  const hostSeat = seatMap.get(0);
  const remoteSeat = seatMap.get(1);
  const isHost = !!hostSeat && isSeatMine(hostSeat);

  const hostLabel = hostSeat ? `${resolveSeatName(hostSeat)}${isSeatMine(hostSeat) ? " (you)" : ""}` : "open";
  const remoteLabel = remoteSeat
    ? `${resolveSeatName(remoteSeat)}${isSeatMine(remoteSeat) ? " (you)" : ""}`
    : "open";

  const debugFooter = useMemo(() => {
    const tick = state?.tick ?? 0;
    const playersCount = chipNames.length;
    return `tick=${tick} · agents=${playersCount} · host=${hostLabel} · p2=${remoteLabel} · ready=${stateReady}`;
  }, [chipNames.length, hostLabel, remoteLabel, state?.tick, stateReady]);

  const handleJoinSeat = async (seatNo: number) => {
    if (!arenaId || !meUid) return;
    setSeatBusy(seatNo);
    setSeatMessage(null);
    try {
      await claimArenaSeat(arenaId, seatNo, { uid: meUid, playerId: meProfileId });
    } catch (e) {
      const message = e instanceof Error ? e.message : "Failed to join seat.";
      setSeatMessage(message);
    } finally {
      setSeatBusy(null);
    }
  };

  const handleLeaveSeat = async (seatNo: number) => {
    if (!arenaId || !meUid) return;
    setSeatBusy(seatNo);
    setSeatMessage(null);
    try {
      await releaseArenaSeat(arenaId, seatNo, { uid: meUid, playerId: meProfileId });
    } catch (e) {
      const message = e instanceof Error ? e.message : "Failed to leave seat.";
      setSeatMessage(message);
    } finally {
      setSeatBusy(null);
    }
  };

  useEffect(() => {
    if (!isHost || !arenaId || !meUid || !canvasRef.current) {
      if (gameRef.current) {
        console.info("[ARENA] tearing down Phaser host", { arenaId });
        gameRef.current.destroy(true);
        gameRef.current = null;
      }
      return;
    }

    const codename = player?.codename ?? meUid.slice(0, 6);
    const spawn = { x: 240, y: 360 };
    const canvasEl = canvasRef.current;
    if (!canvasEl) return;

    let cancelled = false;

    (async () => {
      try {
        await initArenaPlayerState(arenaId, { id: meUid, codename }, spawn);
        if (cancelled) return;
        const config: Phaser.Types.Core.GameConfig = {
          type: Phaser.AUTO,
          width: 960,
          height: 540,
          parent: canvasEl,
          backgroundColor: "#0f1115",
          physics: { default: "arcade", arcade: { gravity: { x: 0, y: 900 }, debug: false } },
          scene: [],
        };
        const game = makeGame(config);
        game.scene.add(
          "Arena",
          ArenaScene,
          true,
          {
            arenaId,
            me: { id: meUid, codename },
            spawn,
          },
        );
        gameRef.current = game;
      } catch (err) {
        if (cancelled) return;
        console.error("[ARENA] failed to boot Phaser host", err);
        setSeatMessage((prev) => prev ?? "Failed to start local host session.");
      }
    })();

    return () => {
      cancelled = true;
      if (gameRef.current) {
        console.info("[ARENA] destroying Phaser host", { arenaId });
        gameRef.current.destroy(true);
        gameRef.current = null;
      }
    };
  }, [arenaId, isHost, meUid, player?.codename]);

  useEffect(() => {
    if (!arenaId || !meUid) return;
    const identity = { uid: meUid, playerId: meProfileId };
    return () => {
      releaseArenaSeat(arenaId, 0, identity).catch((err) => console.warn("[ARENA] release seat0 failed", err));
      releaseArenaSeat(arenaId, 1, identity).catch((err) => console.warn("[ARENA] release seat1 failed", err));
    };
  }, [arenaId, meProfileId, meUid]);

  useEffect(() => {
    if (!arenaId) return;
    if (!authReady || !stateReady) return;
    if (!canvasRef.current) return;
    if (!user?.uid) return;
    if (gameRef.current) return;

    const codename = player?.codename ?? user.uid.slice(0, 6);
    const sceneConfig: ArenaSceneConfig = {
      arenaId,
      me: { id: user.uid, codename },
      spawn: { x: 240, y: 540 - 40 - 60 },
    };

    const config: Phaser.Types.Core.GameConfig = {
      type: Phaser.AUTO,
      width: 960,
      height: 540,
      parent: canvasRef.current,
      backgroundColor: "#0f1115",
      physics: {
        default: "arcade",
        arcade: {
          gravity: { x: 0, y: 900 },
          debug: false,
        },
      },
      scene: [],
    };

    console.info("[ARENA] booting Phaser ArenaScene", {
      arenaId,
      uid: user.uid,
      codename,
    });

    const game = makeGame(config);
    gameRef.current = game;
    game.scene.add("Arena", ArenaScene, true, sceneConfig);
    setGameBooted(true);

    return () => {
      console.info("[ARENA] tearing down Phaser ArenaScene", { arenaId });
      setGameBooted(false);
      gameRef.current?.destroy(true);
      gameRef.current = null;
    };
  }, [arenaId, authReady, stateReady, user?.uid, player?.codename]);

  return (
    <div className="grid" style={{ gap: 24 }}>
      <section className="card">
        <div className="card-header">
          <div className="meta-grid">
            <span className="muted mono">Arena</span>
            <h2 style={{ margin: 0 }}>{arenaId || "Arena"}</h2>
          </div>
          <div className="button-row">
            <button type="button" className="button ghost" onClick={() => nav("/")}>
              ← Lobby
            </button>
          </div>
        </div>
        <div className="grid" style={{ gap: 16 }}>
          <div>
            <span className="muted mono">Tick</span>
            <div style={{ fontSize: "var(--fs-xl)", fontFamily: "var(--font-mono)", marginTop: 4 }}>
              {state?.tick ?? "—"}
            </div>
          </div>
          <div>
            <span className="muted mono">Agents online</span>
            <div style={{ marginTop: 8 }}>
              {presenceLoading ? (
                <span className="skel" style={{ width: 140, height: 16 }} />
              ) : chipNames.length ? (
                <div className="chips">
                  {chipNames.map((name) => (
                    <span className="chip" key={name}>
                      {name}
                    </span>
                  ))}
                </div>
              ) : (
                <span className="muted">No players connected.</span>
              )}
            </div>
          </div>
        </div>
        {!stateReady && (
          <div className="error" style={{ marginTop: 16 }}>
            Initializing arena… waiting for /arenas/{arenaId}/state
          </div>
        )}
        {err ? (
          <div className="error" style={{ marginTop: 16 }}>
            {err}
          </div>
        ) : null}
        {presenceError ? (
          <div className="error" style={{ marginTop: 16 }}>
            Failed to load presence data.
          </div>
        ) : null}
      </section>

      <section className="card card-canvas">
        <div className="grid" style={{ gap: 12, marginBottom: 12 }}>
          {[0, 1].map((seatNo) => {
            const seat = seatMap.get(seatNo);
            const mine = isSeatMine(seat);
            const label = seatNo === 0 ? "Player 1 (Host)" : "Player 2";
            const occupied = !!seat;
            const name = resolveSeatName(seat);
            const disabled = seatBusy !== null || !meUid || (occupied && !mine) || seatsLoading;
            return (
              <div key={seatNo} className="card" style={{ margin: 0, padding: 12 }}>
                <div className="muted mono" style={{ marginBottom: 4 }}>{label}</div>
                <div style={{ fontFamily: "var(--font-mono)", marginBottom: 12 }}>
                  {occupied ? (
                    <>
                      {name}
                      {mine ? " (you)" : ""}
                    </>
                  ) : (
                    <span className="muted">Open seat</span>
                  )}
                </div>
                <div className="button-row">
                  {mine ? (
                    <button
                      type="button"
                      className="button ghost"
                      onClick={() => handleLeaveSeat(seatNo)}
                      disabled={seatBusy === seatNo}
                    >
                      {seatBusy === seatNo ? "Leaving…" : "Leave seat"}
                    </button>
                  ) : (
                    <button
                      type="button"
                      className="button"
                      onClick={() => handleJoinSeat(seatNo)}
                      disabled={disabled}
                    >
                      {seatBusy === seatNo ? "Joining…" : `Join P${seatNo + 1}`}
                    </button>
                  )}
                </div>
              </div>
            );
          })}
        </div>
        {seatMessage ? (
          <div className="error" style={{ marginBottom: 12 }}>{seatMessage}</div>
        ) : null}
        {seatsError ? (
          <div className="error" style={{ marginBottom: 12 }}>
            Failed to load seat assignments.
          </div>
        ) : null}
        <div
          ref={canvasRef}
          className="canvas-frame"
          style={{
            minHeight: 420,
            background: "radial-gradient(circle at 50% 50%, rgba(255,255,255,0.04) 0 35%, transparent 60%), var(--bg-soft)",
            display: "grid",
            placeItems: "center",
          }}
        >
<<<<<<< HEAD
          {!isHost ? (
            <div className="muted" style={{ fontFamily: "var(--font-mono)", fontSize: "var(--fs-sm)", textAlign: "center" }}>
              {hostSeat
                ? `Host: ${resolveSeatName(hostSeat)} · Claim Player 1 to take control.`
                : "Claim Player 1 to launch the local host."}
            </div>
          ) : null}
=======
          {!gameBooted && (
            <div className="muted" style={{ fontFamily: "var(--font-mono)", fontSize: "var(--fs-sm)", textAlign: "center" }}>
              Arena scene boots once auth and /state/current are ready.
            </div>
          )}
>>>>>>> 997fb48c
        </div>
        <div className="card-footer">[NET] {debugFooter}</div>
      </section>
    </div>
  );
}<|MERGE_RESOLUTION|>--- conflicted
+++ resolved
@@ -21,11 +21,8 @@
 import { useArenaSeats } from "../utils/useArenaSeats";
 import { useAuth } from "../context/AuthContext";
 import { makeGame } from "../game/phaserGame";
-<<<<<<< HEAD
-import ArenaScene from "../game/arena/ArenaScene";
-=======
 import ArenaScene, { type ArenaSceneConfig } from "../game/arena/ArenaScene";
->>>>>>> 997fb48c
+
 
 export default function ArenaPage() {
   const { arenaId = "" } = useParams();
@@ -35,10 +32,8 @@
   const [state, setState] = useState<ArenaState | undefined>(undefined);
   const canvasRef = useRef<HTMLDivElement | null>(null);
   const gameRef = useRef<Phaser.Game | null>(null);
-<<<<<<< HEAD
-=======
-  const [gameBooted, setGameBooted] = useState(false);
->>>>>>> 997fb48c
+const [gameBooted, setGameBooted] = useState(false);
+
   const { players: presence, loading: presenceLoading, error: presenceError } = useArenaPresence(arenaId);
   const { seats, loading: seatsLoading, error: seatsError } = useArenaSeats(arenaId);
   const { user, player, authReady } = useAuth();
@@ -493,21 +488,15 @@
             placeItems: "center",
           }}
         >
-<<<<<<< HEAD
-          {!isHost ? (
-            <div className="muted" style={{ fontFamily: "var(--font-mono)", fontSize: "var(--fs-sm)", textAlign: "center" }}>
-              {hostSeat
-                ? `Host: ${resolveSeatName(hostSeat)} · Claim Player 1 to take control.`
-                : "Claim Player 1 to launch the local host."}
-            </div>
-          ) : null}
-=======
-          {!gameBooted && (
-            <div className="muted" style={{ fontFamily: "var(--font-mono)", fontSize: "var(--fs-sm)", textAlign: "center" }}>
-              Arena scene boots once auth and /state/current are ready.
-            </div>
-          )}
->>>>>>> 997fb48c
+{!gameBooted && (
+  <div
+    className="muted"
+    style={{ fontFamily: "var(--font-mono)", fontSize: "var(--fs-sm)", textAlign: "center" }}
+  >
+    Arena scene boots once auth and /state/current are ready.
+  </div>
+)}
+
         </div>
         <div className="card-footer">[NET] {debugFooter}</div>
       </section>
