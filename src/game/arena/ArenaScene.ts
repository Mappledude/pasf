--- conflicted
+++ resolved
@@ -1,10 +1,4 @@
 import Phaser from "phaser";
-<<<<<<< HEAD
-import { createArenaSync, type ArenaStateSnapshot, type ArenaSync } from "../net/arenaSync";
-import { createSnapshotBuffer } from "../net/interpolate";
-=======
-
->>>>>>> 46fdccdb
 import { Player } from "../entities/Player";
 import { RemoteOpponent } from "../entities/RemoteOpponent";
 
@@ -25,8 +19,8 @@
   me: { id: string; codename: string };
   spawn: { x: number; y: number };
   /**
-   * When true, the local client is driving the authoritative simulation and should
-   * not interpolate its own avatar.
+   * Optional hint from the caller: if true, this client is expected to be the host.
+   * (Rendering remains snapshot-driven; host authority is handled inside matchChannel.)
    */
   isHostClient?: boolean;
 }
@@ -45,30 +39,17 @@
   private koText?: Phaser.GameObjects.Text;
   private koTween?: Phaser.Tweens.Tween;
 
-<<<<<<< HEAD
-  private sync?: ArenaSync;
-  private unsubscribe?: () => void;
+  private textureAddHandler?: (key: string, texture: Phaser.Textures.Texture) => void;
+
+  // Net & interpolation
+  private channel?: MatchChannel;
+  private snapbuf = new SnapshotBuffer<AuthoritativeSnapshot>(4);
+  private latestOpponentName = "";
   private opponentId?: string;
-  private lastHitAt = 0;
-  private controlsLocked = false;
-  private latestOpponentName = "";
-  private isHostClient = false;
-  private needsHudUpdate = false;
-  private readonly snapshotBuffer = createSnapshotBuffer({ interpolationDelayMs: 120 });
-=======
-private textureAddHandler?: (key: string, texture: Phaser.Textures.Texture) => void;
-
-// Net & interpolation
-private channel?: MatchChannel;
-private snapbuf = new SnapshotBuffer<AuthoritativeSnapshot>(4);
-private latestOpponentName = "";
-private opponentId?: string;
-
-// role/seat (optional UI later)
-private isHost = false;
-private seat?: "A" | "B";
-
->>>>>>> 46fdccdb
+
+  // role/seat (optional UI later)
+  private isHost = false;
+  private seat?: "A" | "B";
 
   constructor() {
     super("Arena");
@@ -78,12 +59,6 @@
     this.arenaId = data.arenaId;
     this.me = data.me;
     this.spawn = data.spawn;
-    this.isHostClient = data.isHostClient ?? false;
-    this.snapshotBuffer.clear();
-    this.snapshotBuffer.setBypass(this.me.id, this.isHostClient);
-    this.opponentId = undefined;
-    this.latestOpponentName = "";
-    this.needsHudUpdate = false;
   }
 
   create() {
@@ -147,163 +122,62 @@
     // Local simulation step for inputs/animations (visual)
     this.player.update(dt);
 
-<<<<<<< HEAD
-    this.applyOpponentInterpolation();
-
-    const body = this.player.body;
-    const facing = this.player.facing === 1 ? "R" : "L";
-    this.sync?.updateLocalState({
-      codename: this.me.codename,
-      x: this.player.sprite.x,
-      y: this.player.sprite.y,
-      vx: body.velocity.x,
-      vy: body.velocity.y,
-      facing,
-      anim: this.player.isAttackActive() ? "attack" : undefined,
-      hp: this.player.hp,
-    });
-=======
-// Publish inputs to the channel (no state writes from this client)
-const flags = this.player.getInputFlags(); // { left,right,up,attack1,attack2,... }
-this.channel?.publishInputs({ ...flags, codename: this.me.codename });
-
-// Render from authoritative snapshots (interpolated)
-this.applyInterpolatedState();
-}
-
-/** Apply interpolated authoritative snapshot to entities (no local prediction). */
-private applyInterpolatedState() {
-  const view = this.snapbuf.getInterpolated(this.time.now);
-  if (!view) return;
-
-  const players = view.players ?? {};
-
-  // Me (local fighter visuals mirror authoritative state)
-  const meState = players[this.me.id];
-  if (meState && this.player) {
-    const x = meState.x ?? this.spawn.x;
-    const y = meState.y ?? this.spawn.y;
-    this.player.setPosition(x, y);
-    this.player.setFacing(meState.facing === "L" ? "L" : "R");
-    if (typeof meState.hp === "number") this.player.setHp(meState.hp);
-    if (meState.anim) this.player.playAnim(meState.anim);
->>>>>>> 46fdccdb
-  }
-
-  // Pick first other player as opponent (temporary until seats UI wires in)
-  const otherId = Object.keys(players).find((id) => id !== this.me.id);
-  if (!otherId) {
-    this.opponentId = undefined;
-    this.opponent?.setActive(false);
-    this.latestOpponentName = "";
-    this.updateHud();
-    return;
-  }
-
-  const opp = players[otherId]!;
-  this.opponentId = otherId;
-  this.opponent?.setActive(true);
-  this.opponent?.setCodename(opp.codename ?? "Agent");
-  this.opponent?.setState({
-    x: opp.x ?? this.spawn.x,
-    y: opp.y ?? this.spawn.y,
-    facing: opp.facing === "L" ? "L" : "R",
-    hp: typeof opp.hp === "number" ? opp.hp : (this.opponent?.hp ?? 100),
-    anim: opp.anim,
-    vx: opp.vx,
-    vy: opp.vy,
-  });
-
-  if (this.opponent && typeof opp.hp === "number" && this.opponent.hp > 0 && opp.hp <= 0) {
-    this.flashKo();
-  }
-
-  this.latestOpponentName = opp.codename ?? "Agent";
-  this.updateHud();
-}
-
+    // Publish inputs to the channel (no state writes from this client)
+    const flags = this.player.getInputFlags(); // { left,right,up,attack1,attack2,... }
+    this.channel?.publishInputs({ ...flags, codename: this.me.codename });
+
+    // Render from authoritative snapshots (interpolated)
+    this.applyInterpolatedState();
+  }
+
+  /** Apply interpolated authoritative snapshot to entities (no local prediction). */
+  private applyInterpolatedState() {
+    const view = this.snapbuf.getInterpolated(this.time.now);
+    if (!view) return;
+
+    const players = view.players ?? {};
 
     // Me (local fighter visuals mirror authoritative state)
     const meState = players[this.me.id];
     if (meState && this.player) {
-const x = meState.x ?? this.spawn.x;
-const y = meState.y ?? this.spawn.y;
-this.player.setPosition(x, y);
-this.player.setFacing(meState.facing === "L" ? "L" : "R");
-if (typeof meState.hp === "number") this.player.setHp(meState.hp);
-if (meState.anim) this.player.playAnim(meState.anim);
-
-    }
-
-<<<<<<< HEAD
-    if (!targetOpponentId) {
-      if (this.opponentId) {
-        this.snapshotBuffer.clear(this.opponentId);
-      }
-=======
+      const x = meState.x ?? this.spawn.x;
+      const y = meState.y ?? this.spawn.y;
+      this.player.setPosition(x, y);
+      this.player.setFacing(meState.facing === "L" ? "L" : "R");
+      if (typeof meState.hp === "number") this.player.setHp(meState.hp);
+      if (meState.anim) this.player.playAnim(meState.anim);
+    }
+
     // Pick first other player as opponent (temporary until seats UI wires in)
     const otherId = Object.keys(players).find((id) => id !== this.me.id);
     if (!otherId) {
->>>>>>> 46fdccdb
       this.opponentId = undefined;
-      this.opponentFrame = undefined;
       this.opponent?.setActive(false);
       this.latestOpponentName = "";
-      this.needsHudUpdate = false;
       this.updateHud();
       return;
     }
-const opp = players[otherId]!;
-this.opponentId = otherId;
-this.opponent?.setActive(true);
-this.opponent?.setCodename(opp.codename ?? "Agent");
-this.opponent?.setState({
-  x: opp.x ?? this.spawn.x,
-  y: opp.y ?? this.spawn.y,
-  facing: opp.facing === "L" ? "L" : "R",
-  hp: typeof opp.hp === "number" ? opp.hp : (this.opponent?.hp ?? 100),
-  anim: opp.anim,
-  vx: opp.vx,
-  vy: opp.vy,
-});
-
-if (this.opponent && typeof opp.hp === "number" && this.opponent.hp > 0 && opp.hp <= 0) {
-  this.flashKo();
-}
-
-<<<<<<< HEAD
-    const opponentState = players?.[targetOpponentId];
-    if (!opponentState) return;
-
-    if (this.opponentId !== targetOpponentId) {
-      if (this.opponentId) {
-        this.snapshotBuffer.clear(this.opponentId);
-      }
-      this.opponentId = targetOpponentId;
-      this.opponent?.setCodename(opponentState.codename ?? "Agent");
-      this.lastHitAt = 0;
-    }
-
-    this.snapshotBuffer.ingest(targetOpponentId, {
-      ...opponentState,
-      x: typeof opponentState.x === "number" ? opponentState.x : this.spawn.x,
-      y: typeof opponentState.y === "number" ? opponentState.y : this.spawn.y,
-    });
-
-    this.latestOpponentName = opponentState.codename ?? "Agent";
-    this.needsHudUpdate = true;
-  };
-
-  private onLocalKo() {
-    if (!this.player || this.controlsLocked) return;
-    this.controlsLocked = true;
-    this.player.setControlsEnabled(false);
-    this.flashKo();
-=======
-this.latestOpponentName = opp.codename ?? "Agent";
-this.updateHud();
->>>>>>> 46fdccdb
-
+
+    const opp = players[otherId]!;
+    this.opponentId = otherId;
+    this.opponent?.setActive(true);
+    this.opponent?.setCodename(opp.codename ?? "Agent");
+    this.opponent?.setState({
+      x: opp.x ?? this.spawn.x,
+      y: opp.y ?? this.spawn.y,
+      facing: opp.facing === "L" ? "L" : "R",
+      hp: typeof opp.hp === "number" ? opp.hp : (this.opponent?.hp ?? 100),
+      anim: opp.anim,
+      vx: opp.vx,
+      vy: opp.vy,
+    });
+
+    if (this.opponent && typeof opp.hp === "number" && this.opponent.hp > 0 && opp.hp <= 0) {
+      this.flashKo();
+    }
+
+    this.latestOpponentName = opp.codename ?? "Agent";
+    this.updateHud();
   }
 
   private createGround() {
@@ -340,22 +214,19 @@
 
   private updateHud() {
     if (!this.hudText) return;
-const myHp = this.player ? Math.round(this.player.hp) : 0;
-const opponentHp =
-  this.opponent && this.opponent.sprite.visible ? Math.round(this.opponent.hp) : null;
-
-this.hudText.setText(`You (${this.me.codename}) HP: ${myHp}`);
-if (this.oppHudText) {
-  if (opponentHp === null) {
-    this.oppHudText.setText("Waiting for opponent...");
-  } else {
-    const name = this.latestOpponentName || "Opponent";
-    this.oppHudText.setText(`${name} HP: ${opponentHp}`);
-  }
-}
-
-    }
-    this.oppHudText.setText(oppText);
+    const myHp = this.player ? Math.round(this.player.hp) : 0;
+    const opponentHp =
+      this.opponent && this.opponent.sprite.visible ? Math.round(this.opponent.hp) : null;
+
+    this.hudText.setText(`You (${this.me.codename}) HP: ${myHp}`);
+    if (this.oppHudText) {
+      if (opponentHp === null) {
+        this.oppHudText.setText("Waiting for opponent...");
+      } else {
+        const name = this.latestOpponentName || "Opponent";
+        this.oppHudText.setText(`${name} HP: ${opponentHp}`);
+      }
+    }
   }
 
   private createKoText() {
@@ -410,47 +281,6 @@
 
     this.koText?.destroy();
     this.koText = undefined;
-<<<<<<< HEAD
-    this.sync?.destroy();
-    this.sync = undefined;
-    this.unsubscribe?.();
-    this.unsubscribe = undefined;
-    this.snapshotBuffer.clear();
-  }
-
-  private applyOpponentInterpolation() {
-    if (!this.opponent || !this.opponentId) return;
-    const transform = this.snapshotBuffer.interpolate(this.opponentId, this.time.now);
-    if (!transform) return;
-
-    const prevHp = this.opponent.hp;
-    const hp = typeof transform.hp === "number" ? transform.hp : this.opponent.hp;
-
-    this.opponent.setState({
-      x: transform.x,
-      y: transform.y,
-      facing: transform.facing,
-      hp,
-    });
-
-    if (prevHp > 0 && typeof hp === "number" && hp <= 0) {
-      this.flashKo();
-    }
-
-    if (transform.didLerp) {
-      const lerpValue = Number.isFinite(transform.lerpFactor)
-        ? transform.lerpFactor.toFixed(2)
-        : "n/a";
-      console.log(
-        `[SNAP] ${this.opponentId} lerp=${lerpValue} target=${Math.round(transform.targetTime)} from=${Math.round(transform.from.ts)} to=${Math.round(transform.to.ts)}`,
-      );
-    }
-
-    if (this.needsHudUpdate) {
-      this.needsHudUpdate = false;
-      this.updateHud();
-    }
-=======
 
     this.channel?.destroy?.();
     this.channel = undefined;
@@ -461,6 +291,5 @@
   private tryPromoteFighterRigs() {
     this.player?.refreshRig();
     this.opponent?.refreshRig();
->>>>>>> 46fdccdb
   }
 }