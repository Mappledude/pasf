--- conflicted
+++ resolved
@@ -1,4 +1,3 @@
-<<<<<<< HEAD
 import {
   applyDamage,
   respawnPlayer,
@@ -7,15 +6,6 @@
   type ArenaPlayerState,
 } from "../../firebase";
 import { debugLog } from "../../net/debug";
-=======
-import { watchArenaState, type ArenaPlayerState } from "../../firebase";
-import {
-  disposeActionBus,
-  initActionBus,
-  publishInput,
-  type PlayerInput,
-} from "../../net/ActionBus";
->>>>>>> 1fa7a097
 
 export type ArenaStateSnapshot = {
   tick?: number;
@@ -26,7 +16,6 @@
 export interface ArenaHostOptions {
   arenaId: string;
   meId: string;
-<<<<<<< HEAD
 }
 
 export interface ArenaPeerOptions {
@@ -34,79 +23,66 @@
 }
 
 export interface ArenaHostService {
+  /** Queue partial local state; debounced to HOST_WRITE_INTERVAL_MS. */
   setLocalState(partial: Partial<ArenaPlayerState>): void;
+  /** Host-side damage application (authoritative). */
   applyDamage(targetPlayerId: string, amount: number): Promise<void>;
+  /** Host-side respawn for the local player. */
   respawn(spawn: { x: number; y: number }): Promise<void>;
+  /** Stop timers and release resources. */
   destroy(): void;
 }
 
 export interface ArenaPeerService {
+  /** Subscribe to authoritative arena snapshots. */
   subscribe(cb: (state: ArenaStateSnapshot | undefined) => void): () => void;
+  /** Release listeners/resources. */
   destroy(): void;
 }
 
+/** Target ~11 Hz authoritative writes from host. */
 export const HOST_WRITE_INTERVAL_MS = 90;
 
 const encoder = new TextEncoder();
 
 type PlayerStatePartial = Partial<ArenaPlayerState>;
-
 type Listener = (state: ArenaStateSnapshot | undefined) => void;
 
 function shallowEqualState(a: PlayerStatePartial | null, b: PlayerStatePartial | null): boolean {
-  if (!a || !b) {
-    return false;
-  }
+  if (!a || !b) return false;
   const keys = new Set([...Object.keys(a), ...Object.keys(b)]);
   for (const key of keys) {
-    const ak = (a as Record<string, unknown>)[key];
-    const bk = (b as Record<string, unknown>)[key];
-    if (ak !== bk) {
+    if ((a as Record<string, unknown>)[key] !== (b as Record<string, unknown>)[key]) {
       return false;
     }
   }
   return true;
 }
 
+/**
+ * Host: batches local partial state and writes authoritative player node into
+ * /arenas/{id}/state/current (via updateArenaPlayerState).
+ */
 export function createArenaHostService(options: ArenaHostOptions): ArenaHostService {
   const { arenaId, meId } = options;
-=======
-  codename?: string;
-}
 
-export interface ArenaSync {
-  updateLocalState(input: PlayerInput): void;
-  subscribe(cb: (state: ArenaStateSnapshot | undefined) => void): () => void;
-  destroy(): void;
-}
-
-export function createArenaSync(options: ArenaSyncOptions): ArenaSync {
-  const { arenaId, meId, codename } = options;
-  const listeners = new Set<(state: ArenaStateSnapshot | undefined) => void>();
-
-  let unsubscribe: (() => void) | null = null;
->>>>>>> 1fa7a097
   let destroyed = false;
   let queued: PlayerStatePartial | null = null;
   let lastSent: PlayerStatePartial | null = null;
   let tick = 0;
 
-<<<<<<< HEAD
   const timer = setInterval(() => {
-    if (destroyed || !queued) {
-      return;
-    }
+    if (destroyed || !queued) return;
 
     const next = queued;
     queued = null;
 
-    if (shallowEqualState(lastSent, next)) {
-      return;
-    }
+    if (shallowEqualState(lastSent, next)) return;
 
     lastSent = { ...next };
     tick += 1;
 
+    // Lightweight telemetry on payload size
     const snapshot = { tick, players: { [meId]: next } };
     const bytes = encoder.encode(JSON.stringify(snapshot)).length;
     debugLog("[HOST] tick=%d wrote state (bytes=%d)", tick, bytes);
@@ -118,9 +94,7 @@
 
   return {
     setLocalState(partial) {
-      if (destroyed) {
-        return;
-      }
+      if (destroyed) return;
       queued = { ...(queued ?? {}), ...partial };
     },
     applyDamage(targetPlayerId, amount) {
@@ -130,9 +104,7 @@
       return respawnPlayer(arenaId, meId, spawn);
     },
     destroy() {
-      if (destroyed) {
-        return;
-      }
+      if (destroyed) return;
       destroyed = true;
       clearInterval(timer);
       queued = null;
@@ -141,28 +113,20 @@
   };
 }
 
+/**
+ * Peer: subscribes to authoritative arena snapshot document and fans out to listeners.
+ */
 export function createArenaPeerService(options: ArenaPeerOptions): ArenaPeerService {
   const { arenaId } = options;
+
   const listeners = new Set<Listener>();
   let unsubscribe: (() => void) | null = null;
   let destroyed = false;
 
   const ensureSubscription = () => {
-    if (destroyed || unsubscribe) {
-      return;
-    }
-=======
-  void initActionBus({ arenaId, playerId: meId, codename }).catch((err) => {
-    console.warn("[arenaSync] failed to init action bus", err);
-  });
-
-  const ensureSubscription = () => {
-    if (unsubscribe || destroyed) return;
->>>>>>> 1fa7a097
+    if (destroyed || unsubscribe) return;
     unsubscribe = watchArenaState(arenaId, (state) => {
-      if (destroyed) {
-        return;
-      }
+      if (destroyed) return;
       const snapshot = state as ArenaStateSnapshot | undefined;
       listeners.forEach((listener) => {
         try {
@@ -175,17 +139,8 @@
   };
 
   return {
-<<<<<<< HEAD
-=======
-    updateLocalState(input: PlayerInput) {
-      if (destroyed) return;
-      publishInput({ ...input, codename });
-    },
->>>>>>> 1fa7a097
     subscribe(cb) {
-      if (destroyed) {
-        return () => undefined;
-      }
+      if (destroyed) return () => undefined;
       listeners.add(cb);
       ensureSubscription();
       return () => {
@@ -197,22 +152,13 @@
       };
     },
     destroy() {
-<<<<<<< HEAD
-      if (destroyed) {
-        return;
-      }
-=======
->>>>>>> 1fa7a097
+      if (destroyed) return;
       destroyed = true;
       if (unsubscribe) {
         unsubscribe();
         unsubscribe = null;
       }
       listeners.clear();
-<<<<<<< HEAD
-=======
-      disposeActionBus();
->>>>>>> 1fa7a097
     },
   };
 }