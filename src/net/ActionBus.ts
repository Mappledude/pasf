--- conflicted
+++ resolved
@@ -21,25 +21,13 @@
 
 interface InitOptions {
   arenaId: string;
-<<<<<<< HEAD
-  playerId: string;
-  authUid: string;
-=======
-  presenceId: string;
-  authUid?: string;
->>>>>>> 293c13c9
+  presenceId: string;   // per-tab session id
   codename?: string;
 }
 
 interface ActionBusState {
   arenaId: string;
-<<<<<<< HEAD
-  playerId: string;
-  authUid: string;
-=======
-  presenceId: string;
-  authUid?: string;
->>>>>>> 293c13c9
+  presenceId: string;   // per-tab session id
   codename?: string;
   ready: boolean;
   lastSendAt: number;
@@ -87,7 +75,6 @@
 function toWritePayload(state: ActionBusState, input: NormalizedInput): ArenaInputWrite {
   return {
     presenceId: state.presenceId,
-    authUid: state.authUid,
     left: input.left,
     right: input.right,
     jump: input.jump,
@@ -103,114 +90,12 @@
   state.pendingPayload = undefined;
 
   try {
-<<<<<<< HEAD
-    await writeArenaInput(
-      state.arenaId,
-      state.playerId,
-      toWritePayload(payload, state.codename),
-      state.authUid,
-    );
-=======
     const seq = payload.attackSeq;
     console.info("[INPUT] write", { presenceId: state.presenceId, seq });
     await writeArenaInput(state.arenaId, toWritePayload(state, payload));
->>>>>>> 293c13c9
   } catch (error) {
     console.warn("[INPUT] rejected", { presenceId: state.presenceId, error });
   }
 }
 
-function scheduleSend(state: ActionBusState, payload: NormalizedInput) {
-  if (!state.ready) return;
-  if (inputsEqual(state.lastSentPayload, payload)) return;
-
-  const now = Date.now();
-  const elapsed = now - state.lastSendAt;
-
-  if (elapsed >= THROTTLE_MS && !state.pendingTimer) {
-    void sendInput(state, payload);
-    return;
-  }
-
-  state.pendingPayload = cloneNormalized(payload);
-
-  if (!state.pendingTimer) {
-    const delay = Math.max(THROTTLE_MS - elapsed, 0);
-    state.pendingTimer = setTimeout(() => {
-      state.pendingTimer = undefined;
-      const toSend = state.pendingPayload;
-      state.pendingPayload = undefined;
-      if (!toSend) return;
-      if (!state.ready) return;
-      if (inputsEqual(state.lastSentPayload, toSend)) return;
-      void sendInput(state, toSend);
-    }, delay);
-  }
-}
-
-export async function initActionBus(options: InitOptions): Promise<void> {
-  if (busState) {
-    disposeActionBus();
-  }
-
-  const state: ActionBusState = {
-    arenaId: options.arenaId,
-<<<<<<< HEAD
-    playerId: options.playerId,
-=======
-    presenceId: options.presenceId,
->>>>>>> 293c13c9
-    authUid: options.authUid,
-    codename: options.codename,
-    ready: true,
-    lastSendAt: 0,
-    latestInput: cloneNormalized(defaultInput),
-  };
-
-  busState = state;
-
-  try {
-    // Seed doc so host loop can read a known key immediately
-<<<<<<< HEAD
-    await writeArenaInput(
-      options.arenaId,
-      options.playerId,
-      toWritePayload(defaultInput, options.codename),
-      options.authUid,
-    );
-=======
-    console.info("[INPUT] write", { presenceId: state.presenceId, seq: defaultInput.attackSeq });
-    await writeArenaInput(options.arenaId, toWritePayload(state, defaultInput));
->>>>>>> 293c13c9
-  } catch (error) {
-    console.warn("[INPUT] rejected", { presenceId: state.presenceId, error });
-  }
-}
-
-export function publishInput(input: PlayerInput): void {
-  if (!busState || !busState.ready) return;
-
-  if (input.codename) {
-    busState.codename = input.codename;
-  }
-
-  const next = normalizeInput(input, busState.latestInput);
-  if (inputsEqual(busState.latestInput, next)) return;
-
-  busState.latestInput = cloneNormalized(next);
-  scheduleSend(busState, next);
-}
-
-export function disposeActionBus(): void {
-  if (!busState) return;
-  const { arenaId, presenceId } = busState;
-  busState.ready = false;
-  if (busState.pendingTimer) {
-    clearTimeout(busState.pendingTimer);
-    busState.pendingTimer = undefined;
-  }
-  busState = null;
-  void deleteArenaInput(arenaId, presenceId).catch((error) => {
-    console.warn("[NET] input dispose cleanup failed", error);
-  });
-}+function scheduleSend(state: ActionBus