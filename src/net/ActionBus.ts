// src/net/ActionBus.ts
import type { Firestore } from "firebase/firestore";
import { addDoc, collection } from "firebase/firestore";
import type { FirebaseApp } from "firebase/app";
import { getAuth } from "firebase/auth";

export type InputPayload = {
  type: string;
  left?: boolean;
  right?: boolean;
  jump?: boolean;
  attack?: boolean;
  attackSeq?: number;
  codename?: string;
  // allow extra flags, but they won't all be persisted
  [k: string]: unknown;
};

/**
 * Write a single input event under arenas/{arenaId}/inputs/{presenceId}/events
 * Stamps authUid and clientTs. Validations happen on the host loop.
 */
export async function writeArenaInput(
  db: Firestore,
  app: FirebaseApp,
  arenaId: string,
  presenceId: string,
  input: InputPayload
): Promise<void> {
  const authUid = getAuth(app).currentUser?.uid;
  if (!authUid) throw new Error("no-auth");

  const events = collection(db, "arenas", arenaId, "inputs", presenceId, "events");
  const payload: Record<string, unknown> = {
    type: input.type,
    presenceId,
    authUid,
    clientTs: Date.now(),
    applied: false,
  };

  if (typeof input.left === "boolean") payload.left = input.left;
  if (typeof input.right === "boolean") payload.right = input.right;
  if (typeof input.jump === "boolean") payload.jump = input.jump;
  if (typeof input.attack === "boolean") payload.attack = input.attack;
  if (typeof input.attackSeq === "number") payload.attackSeq = input.attackSeq;
  if (typeof input.codename === "string" && input.codename) payload.codename = input.codename;

<<<<<<< HEAD
  await addDoc(events, payload);
  console.info("[INPUT] enqueue", { presenceId, type: input.type });
}
=======
function scheduleSend(state: ActionBus
)
>>>>>>> ad5c06d7
<|MERGE_RESOLUTION|>--- conflicted
+++ resolved
@@ -12,13 +12,13 @@
   attack?: boolean;
   attackSeq?: number;
   codename?: string;
-  // allow extra flags, but they won't all be persisted
   [k: string]: unknown;
 };
 
 /**
- * Write a single input event under arenas/{arenaId}/inputs/{presenceId}/events
- * Stamps authUid and clientTs. Validations happen on the host loop.
+ * Enqueue a player input under:
+ *   arenas/{arenaId}/inputs/{presenceId}/events
+ * Stamps authUid + clientTs. Host loop validates & applies.
  */
 export async function writeArenaInput(
   db: Firestore,
@@ -46,11 +46,6 @@
   if (typeof input.attackSeq === "number") payload.attackSeq = input.attackSeq;
   if (typeof input.codename === "string" && input.codename) payload.codename = input.codename;
 
-<<<<<<< HEAD
   await addDoc(events, payload);
   console.info("[INPUT] enqueue", { presenceId, type: input.type });
-}
-=======
-function scheduleSend(state: ActionBus
-)
->>>>>>> ad5c06d7
+}