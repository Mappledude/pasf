--- conflicted
+++ resolved
@@ -1,27 +1,6 @@
-<<<<<<< HEAD
-import {
-  addDoc,
-  collection,
-  doc,
-  getDoc,
-  onSnapshot,
-  orderBy,
-  query,
-  serverTimestamp,
-  setDoc,
-  type DocumentData,
-  type Unsubscribe,
-} from "firebase/firestore";
-import { db } from "../firebase";
-import { debugLog } from "./debug";
-
-const THROTTLE_MS = 50;
-const LAST_SEQ_WRITE_INTERVAL = 1500;
-=======
 import { writeArenaInput, type ArenaInputWrite } from "../firebase";
 
 const THROTTLE_MS = 100;
->>>>>>> 1fa7a097
 
 export interface PlayerInput {
   left?: boolean;
@@ -97,21 +76,7 @@
   state.lastSentPayload = cloneNormalized(payload);
   state.lastSendAt = Date.now();
   state.pendingPayload = undefined;
-<<<<<<< HEAD
 
-  debugLog("[INPUT] upsert uid=%s pressed=%o", state.playerId, payload);
-
-  const data = {
-    arenaId: state.arenaId,
-    playerId: state.playerId,
-    seq,
-    input: payload,
-    clientTs: Date.now(),
-    createdAt: serverTimestamp(),
-  };
-
-=======
->>>>>>> 1fa7a097
   try {
     await writeArenaInput(state.arenaId, state.playerId, toWritePayload(payload, state.codename));
   } catch (error) {
@@ -120,30 +85,26 @@
 }
 
 function scheduleSend(state: ActionBusState, payload: NormalizedInput) {
-  if (inputsEqual(state.lastSentPayload, payload)) {
-    return;
-  }
+  if (inputsEqual(state.lastSentPayload, payload)) return;
 
   const now = Date.now();
   const elapsed = now - state.lastSendAt;
+
   if (elapsed >= THROTTLE_MS && !state.pendingTimer) {
     void sendInput(state, payload);
     return;
   }
 
   state.pendingPayload = cloneNormalized(payload);
+
   if (!state.pendingTimer) {
     const delay = Math.max(THROTTLE_MS - elapsed, 0);
     state.pendingTimer = setTimeout(() => {
       state.pendingTimer = undefined;
       const toSend = state.pendingPayload;
       state.pendingPayload = undefined;
-      if (!toSend) {
-        return;
-      }
-      if (inputsEqual(state.lastSentPayload, toSend)) {
-        return;
-      }
+      if (!toSend) return;
+      if (inputsEqual(state.lastSentPayload, toSend)) return;
       void sendInput(state, toSend);
     }, delay);
   }
@@ -164,7 +125,9 @@
   };
 
   busState = state;
+
   try {
+    // Seed doc so host loop can read a known key immediately
     await writeArenaInput(options.arenaId, options.playerId, toWritePayload(defaultInput, options.codename));
   } catch (error) {
     console.warn("[NET] initial input publish skipped", error);
@@ -172,18 +135,14 @@
 }
 
 export function publishInput(input: PlayerInput): void {
-  if (!busState || !busState.ready) {
-    return;
-  }
+  if (!busState || !busState.ready) return;
 
   if (input.codename) {
     busState.codename = input.codename;
   }
 
   const next = normalizeInput(input, busState.latestInput);
-  if (inputsEqual(busState.latestInput, next)) {
-    return;
-  }
+  if (inputsEqual(busState.latestInput, next)) return;
 
   busState.latestInput = cloneNormalized(next);
   scheduleSend(busState, next);
