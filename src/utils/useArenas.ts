import { useEffect, useState } from "react";
import {
  collection,
  onSnapshot,
  orderBy,
  query,
  type FirestoreError,
  type Unsubscribe,
} from "firebase/firestore";

import { db, ensureAnonAuth } from "../firebase";
import type { Arena } from "../types/models";

interface UseArenasResult {
  arenas: Arena[];
  loading: boolean;
  error: FirestoreError | null;
}

export function useArenas(): UseArenasResult {
  const [arenas, setArenas] = useState<Arena[]>([]);
  const [loading, setLoading] = useState(true);
  const [error, setError] = useState<FirestoreError | null>(null);

  useEffect(() => {
<<<<<<< HEAD
    let unsubscribe: Unsubscribe | null = null;
    let isMounted = true;

    const start = async () => {
      try {
        setLoading(true);
        await ensureAnonAuth();
        if (!isMounted) return;
=======
    let unsubscribe: (() => void) | undefined;
    let cancelled = false;

    const setupListener = async () => {
      try {
        await ensureAnonAuth();
        if (cancelled) {
          return;
        }
>>>>>>> b0239022

        const arenasQuery = query(collection(db, "arenas"), orderBy("createdAt", "desc"));

        unsubscribe = onSnapshot(
          arenasQuery,
          (snapshot) => {
<<<<<<< HEAD
            if (!isMounted) return;
=======
>>>>>>> b0239022
            const data = snapshot.docs.map((docSnap) => {
              const docData = docSnap.data() as any;
              return {
                id: docSnap.id,
                name: docData.name,
                description: docData.description ?? undefined,
                capacity: docData.capacity ?? undefined,
                isActive: !!docData.isActive,
<<<<<<< HEAD
                createdAt:
                  docData.createdAt?.toDate?.().toISOString?.() ?? new Date().toISOString(),
=======
                createdAt: docData.createdAt?.toDate?.().toISOString?.() ?? new Date().toISOString(),
>>>>>>> b0239022
              } as Arena;
            });
            setArenas(data);
            setLoading(false);
            setError(null);
          },
          (err) => {
<<<<<<< HEAD
            if (!isMounted) return;
=======
>>>>>>> b0239022
            setError(err);
            setLoading(false);
          },
        );
      } catch (err) {
<<<<<<< HEAD
        if (!isMounted) return;
        setError(err as FirestoreError);
        setLoading(false);
      }
    };

    void start();

    return () => {
      isMounted = false;
      if (unsubscribe) unsubscribe();
=======
        if (!cancelled) {
          setError(err as FirestoreError);
          setLoading(false);
        }
      }
    };

    void setupListener();

    return () => {
      cancelled = true;
      if (unsubscribe) {
        unsubscribe();
      }
>>>>>>> b0239022
    };
  }, []);

  return { arenas, loading, error };
}<|MERGE_RESOLUTION|>--- conflicted
+++ resolved
@@ -7,7 +7,6 @@
   type FirestoreError,
   type Unsubscribe,
 } from "firebase/firestore";
-
 import { db, ensureAnonAuth } from "../firebase";
 import type { Arena } from "../types/models";
 
@@ -23,94 +22,61 @@
   const [error, setError] = useState<FirestoreError | null>(null);
 
   useEffect(() => {
-<<<<<<< HEAD
-    let unsubscribe: Unsubscribe | null = null;
-    let isMounted = true;
+    let unsub: Unsubscribe | null = null;
+    let cancelled = false;
 
-    const start = async () => {
+    (async () => {
       try {
         setLoading(true);
+        setError(null);
+
+        // Ensure rules pass before any reads
         await ensureAnonAuth();
-        if (!isMounted) return;
-=======
-    let unsubscribe: (() => void) | undefined;
-    let cancelled = false;
+        if (cancelled) return;
 
-    const setupListener = async () => {
-      try {
-        await ensureAnonAuth();
-        if (cancelled) {
-          return;
-        }
->>>>>>> b0239022
+        const arenasQuery = query(
+          collection(db, "arenas"),
+          orderBy("createdAt", "desc")
+        );
 
-        const arenasQuery = query(collection(db, "arenas"), orderBy("createdAt", "desc"));
-
-        unsubscribe = onSnapshot(
+        unsub = onSnapshot(
           arenasQuery,
-          (snapshot) => {
-<<<<<<< HEAD
-            if (!isMounted) return;
-=======
->>>>>>> b0239022
-            const data = snapshot.docs.map((docSnap) => {
-              const docData = docSnap.data() as any;
+          (snap) => {
+            if (cancelled) return;
+            const data: Arena[] = snap.docs.map((docSnap) => {
+              const d = docSnap.data() as any;
               return {
                 id: docSnap.id,
-                name: docData.name,
-                description: docData.description ?? undefined,
-                capacity: docData.capacity ?? undefined,
-                isActive: !!docData.isActive,
-<<<<<<< HEAD
+                name: d.name,
+                description: d.description ?? undefined,
+                capacity: d.capacity ?? undefined,
+                isActive: !!d.isActive,
                 createdAt:
-                  docData.createdAt?.toDate?.().toISOString?.() ?? new Date().toISOString(),
-=======
-                createdAt: docData.createdAt?.toDate?.().toISOString?.() ?? new Date().toISOString(),
->>>>>>> b0239022
-              } as Arena;
+                  d.createdAt?.toDate?.()?.toISOString?.() ??
+                  new Date().toISOString(),
+              };
             });
             setArenas(data);
             setLoading(false);
             setError(null);
           },
           (err) => {
-<<<<<<< HEAD
-            if (!isMounted) return;
-=======
->>>>>>> b0239022
+            if (cancelled) return;
             setError(err);
             setLoading(false);
-          },
+          }
         );
-      } catch (err) {
-<<<<<<< HEAD
-        if (!isMounted) return;
-        setError(err as FirestoreError);
-        setLoading(false);
-      }
-    };
-
-    void start();
-
-    return () => {
-      isMounted = false;
-      if (unsubscribe) unsubscribe();
-=======
+      } catch (e) {
         if (!cancelled) {
-          setError(err as FirestoreError);
+          setError(e as FirestoreError);
           setLoading(false);
         }
       }
-    };
-
-    void setupListener();
+    })();
 
     return () => {
       cancelled = true;
-      if (unsubscribe) {
-        unsubscribe();
-      }
->>>>>>> b0239022
+      if (unsub) unsub();
     };
   }, []);
 
